--- conflicted
+++ resolved
@@ -10,11 +10,7 @@
 	/// <remarks>
 	/// This data structure is so heavy...
 	/// </remarks>
-<<<<<<< HEAD
 	[Obsolete("Need re-write or create a new data structure.")]
-=======
-	[Obsolete("Need rewrite.")]
->>>>>>> 3a2f12ff
 	public sealed class Inference : IEquatable<Inference?>
 	{
 		/// <summary>
@@ -128,13 +124,9 @@
 		public void Deconstruct(
 			out SudokuMap startMap, out bool startInOn, out NodeType startNodeType,
 			out SudokuMap endMap, out bool endIsOn, out NodeType endNodeType) =>
-<<<<<<< HEAD
-			(startMap, startInOn, startNodeType, endMap, endIsOn, endNodeType) = (Start.CandidatesMap, StartIsOn, Start.NodeType, End.CandidatesMap, EndIsOn, End.NodeType);
-=======
 			(startMap, startInOn, startNodeType, endMap, endIsOn, endNodeType) = (
 				Start.CandidatesMap.Clone(), StartIsOn, Start.NodeType,
 				End.CandidatesMap.Clone(), EndIsOn, End.NodeType);
->>>>>>> 3a2f12ff
 
 		/// <inheritdoc/>
 		public override bool Equals(object? obj) => obj is Inference comparer && Equals(comparer);
