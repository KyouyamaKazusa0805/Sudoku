﻿using System;
using System.Collections.Generic;
using System.Linq;
using System.Runtime.CompilerServices;
using Sudoku.Constants;
using Sudoku.Data;
using Sudoku.Data.Extensions;
using Sudoku.Drawing;
using Sudoku.Extensions;
using Sudoku.Solving.Annotations;
using static Sudoku.Constants.Processings;
using static Sudoku.Data.ConclusionType;
using static Sudoku.Data.GridMap.InitializationOption;

namespace Sudoku.Solving.Manual.Chaining
{
	/// <summary>
	/// Encapsulates a/an (<b>grouped</b>) <b>alternating inference chain</b>
	/// (AIC) technique searcher.
	/// </summary>
	/// <remarks>
	/// <para>
	/// This technique searcher may use the basic searching way to find all AICs and
	/// grouped AICs. For example, this searcher will try to search for all strong
	/// inferences firstly, and then search a weak inference that the candidate is
	/// in the same region or cell with a node in the strong inference in order to
	/// link them.
	/// </para>
	/// <para>
	/// Note that AIC may be static chains, which means that the searcher may just use
	/// static analysis is fine, which is different with dynamic chains.
	/// </para>
	/// </remarks>
	[TechniqueDisplay(nameof(TechniqueCode.Aic))]
<<<<<<< HEAD
	[Obsolete("Need re-write or create a new data structure.")]
=======
	[Obsolete("Need rewrite.")]
>>>>>>> 3a2f12ff
	public sealed class GroupedAicTechniqueSearcher : ChainTechniqueSearcher
	{
		/// <summary>
		/// The empty array.
		/// </summary>
		private static readonly int[] EmptyArray = Array.Empty<int>();

		/// <summary>
		/// The table of blocks.
		/// </summary>
		private static readonly int[][] BlockTable = new int[27][]
		{
			EmptyArray, EmptyArray, EmptyArray,
			EmptyArray, EmptyArray, EmptyArray,
			EmptyArray, EmptyArray, EmptyArray,
			new[] { 0, 1, 2 }, new[] { 0, 1, 2 }, new[] { 0, 1, 2 },
			new[] { 3, 4, 5 }, new[] { 3, 4, 5 }, new[] { 3, 4, 5 },
			new[] { 6, 7, 8 }, new[] { 6, 7, 8 }, new[] { 6, 7, 8 },
			new[] { 0, 3, 6 }, new[] { 0, 3, 6 }, new[] { 0, 3, 6 },
			new[] { 1, 4, 7 }, new[] { 1, 4, 7 }, new[] { 1, 4, 7 },
			new[] { 2, 5, 8 }, new[] { 2, 5, 8 }, new[] { 2, 5, 8 }
		};

		/// <summary>
		/// The intersection table.
		/// </summary>
		private static readonly int[][] IntersectionTable = new int[9][]
		{
			new[] { 9, 10, 11, 18, 19, 20 },
			new[] { 9, 10, 11, 21, 22, 23 },
			new[] { 9, 10, 11, 24, 25, 26 },
			new[] { 12, 13, 14, 18, 19, 20 },
			new[] { 12, 13, 14, 21, 22, 23 },
			new[] { 12, 13, 14, 24, 25, 26 },
			new[] { 15, 16, 17, 18, 19, 20 },
			new[] { 15, 16, 17, 21, 22, 23 },
			new[] { 15, 16, 17, 24, 25, 26 }
		};

		/// <summary>
		/// Indicates the last index of the collection.
		/// </summary>
		private static readonly Index LastIndex = ^1;


		/// <summary>
		/// Indicates whether the searcher will search for X-Chains.
		/// </summary>
		private readonly bool _searchX;

		/// <summary>
		/// Indicates whether the searcher will search for Y-Chains.
		/// Here Y-Chains means for multi-digit AICs.
		/// </summary>
		private readonly bool _searchY;

		/// <summary>
		/// Indicates whether the searcher will check locked candidates nodes.
		/// </summary>
		private readonly bool _searchLcNodes;

		/// <summary>
		/// Indicates whether the searcher will reduct same AICs
		/// which has same head and tail nodes.
		/// </summary>
		private readonly bool _reductDifferentPathAic;

		/// <summary>
		/// Indicates whether the searcher will store the shortest path only.
		/// </summary>
		private readonly bool _onlySaveShortestPathAic;

		/// <summary>
		/// Indicates whether the searcher will store the discontinuous nice loop
		/// whose head and tail is a same node.
		/// </summary>
		private readonly bool _checkHeadCollision;

		/// <summary>
		/// Indicates whether the searcher will check the chain forms a continuous
		/// nice loop.
		/// </summary>
		private readonly bool _checkContinuousNiceLoop;

		/// <summary>
		/// Indicates the maximum length to search.
		/// </summary>
		private readonly int _maxLength;


		/// <summary>
		/// Initializes an instance with the specified information.
		/// </summary>
		/// <param name="searchX">Indicates searching X-Chains or not.</param>
		/// <param name="searchY">Indicates searching Y-Chains or not.</param>
		/// <param name="searchLockedCandidatesNodes">
		/// Indicates whether the searcher will check the locked candidates nodes.
		/// </param>
		/// <param name="maxLength">
		/// Indicates the maximum length of a chain to search.
		/// </param>
		/// <param name="reductDifferentPathAic">
		/// Indicates whether the searcher will reduct same AICs
		/// which has same head and tail nodes.
		/// </param>
		/// <param name="onlySaveShortestPathAic">
		/// Indicates whether the searcher will store the shortest path
		/// only.
		/// </param>
		/// <param name="checkHeadCollision">
		/// Indicates whether the searcher will store the discontinuous nice loop
		/// whose head and tail is a same node.
		/// </param>
		/// <param name="checkContinuousNiceLoop">
		/// Indicates whether the searcher will check the chain forms a continuous
		/// nice loop.
		/// </param>
		public GroupedAicTechniqueSearcher(
			bool searchX, bool searchY, bool searchLockedCandidatesNodes,
			int maxLength, bool reductDifferentPathAic, bool onlySaveShortestPathAic,
			bool checkHeadCollision, bool checkContinuousNiceLoop)
		{
			_searchX = searchX;
			_searchY = searchY;
			_searchLcNodes = searchLockedCandidatesNodes;
			_maxLength = maxLength;
			_reductDifferentPathAic = reductDifferentPathAic;
			_onlySaveShortestPathAic = onlySaveShortestPathAic;
			_checkHeadCollision = checkHeadCollision;
			_checkContinuousNiceLoop = checkContinuousNiceLoop;
		}


		/// <summary>
		/// Indicates the priority of this technique.
		/// </summary>
		public static int Priority { get; set; } = 55;

		/// <summary>
		/// Indicates whether the technique is enabled.
		/// </summary>
		public static bool IsEnabled { get; set; } = true;


		/// <inheritdoc/>
		public override void GetAll(IBag<TechniqueInfo> accumulator, IReadOnlyGrid grid)
		{
			var candidatesUsed = SudokuMap.Empty.Clone();
			var stack = new List<Node>();
			var strongInferences = GetAllStrongInferences(grid, CandMaps);

			// Iterate on each strong relation, and search for weak relations.
			foreach (var (start, end) in strongInferences)
			{
				// Iterate on two cases.
				foreach (var (startNode, endNode) in new[] { (start, end), (end, start) })
				{
					// Add the start and end node to the used list.
					AddNode(start, candidatesUsed);
					AddNode(end, candidatesUsed);
					stack.Add(startNode);
					stack.Add(endNode);

					// Get 'on' to 'off' nodes and 'off' to 'on' nodes recursively.
					GetOnToOffRecursively(
						accumulator, grid, candidatesUsed, endNode, strongInferences,
						stack, _maxLength - 2);

					// Undo the step to recover the candidate status.
					RemoveNode(start, candidatesUsed);
					RemoveNode(end, candidatesUsed);
					stack.RemoveLastElement();
					stack.RemoveLastElement();
				}
			}
		}

		/// <summary>
		/// Get 'on' nodes to 'off' nodes recursively (Searching for weak links).
		/// </summary>
		/// <param name="accumulator">The accumulator.</param>
		/// <param name="grid">The grid.</param>
		/// <param name="candidatesUsed">The candidate used.</param>
		/// <param name="currentNode">The current node.</param>
		/// <param name="strongInferences">The strong inferences.</param>
		/// <param name="stack">The stack.</param>
		/// <param name="length">The last length to search.</param>
		private void GetOnToOffRecursively(
			IBag<TechniqueInfo> accumulator, IReadOnlyGrid grid, SudokuMap candidatesUsed,
			Node currentNode, IReadOnlyList<Inference> strongInferences,
			IList<Node> stack, int length)
		{
			if (length < 0)
			{
				return;
			}

			bool isFullInMap(Node next) => (next.CandidatesMap | candidatesUsed) == candidatesUsed;
			switch (currentNode.NodeType)
			{
				case NodeType.Candidate:
				{
					int currentCandidate = currentNode[0];
					int currentCell = currentCandidate / 9, currentDigit = currentCandidate % 9;

					// Search for same regions.
					foreach (int nextCell in PeerMaps[currentCell] & CandMaps[currentDigit])
					{
						int nextCandidate = nextCell * 9 + currentDigit;
						if (candidatesUsed[nextCandidate])
						{
							continue;
						}

						candidatesUsed.Add(nextCandidate);
						var nextNode = new Node(nextCandidate, NodeType.Candidate);
						stack.Add(nextNode);

						GetOffToOnRecursively(
							accumulator, grid, candidatesUsed, nextNode, strongInferences,
							stack, length - 1);

						candidatesUsed.Remove(nextCandidate);
						stack.RemoveLastElement();
					}

					// Search for the cells.
					if (_searchY || _searchLcNodes)
					{
						foreach (int nextDigit in grid.GetCandidates(currentCell))
						{
							if (nextDigit == currentDigit)
							{
								continue;
							}

							int nextCandidate = currentCell * 9 + nextDigit;
							if (candidatesUsed[nextCandidate])
							{
								continue;
							}

							candidatesUsed.Add(nextCandidate);
							var nextNode = new Node(nextCandidate, NodeType.Candidate);
							stack.Add(nextNode);

							GetOffToOnRecursively(
								accumulator, grid, candidatesUsed, nextNode, strongInferences,
								stack, length - 1);

							candidatesUsed.Remove(nextCandidate);
							stack.RemoveLastElement();
						}
					}

					if (_searchLcNodes)
					{
						// Check locked candidate nodes.
						foreach (var nextNode in GetLcNodes(currentCell, currentDigit))
						{
							if (isFullInMap(nextNode) || nextNode.FullCovered(currentNode))
							{
								continue;
							}

							candidatesUsed.AddRange(nextNode.Candidates);
							stack.Add(nextNode);

							GetOffToOnRecursively(
								accumulator, grid, candidatesUsed, nextNode, strongInferences,
								stack, length - 1);

							stack.RemoveLastElement();
							candidatesUsed.RemoveRange(nextNode.Candidates);
						}
					}

					break;
				}
				case NodeType.LockedCandidates:
				{
					int currentDigit = currentNode[0] % 9;
					var currentCells = from cand in currentNode.Candidates
									   where cand % 9 == currentDigit
									   select cand / 9;

					// Search for same regions.
					foreach (int nextCell in new GridMap(currentCells, ProcessPeersWithoutItself) & CandMaps[currentDigit])
					{
						int nextCandidate = nextCell * 9 + currentDigit;
						if (candidatesUsed[nextCandidate])
						{
							continue;
						}

						candidatesUsed.Add(nextCandidate);
						var nextNode = new Node(nextCandidate, NodeType.Candidate);
						stack.Add(nextNode);

						GetOffToOnRecursively(
							accumulator, grid, candidatesUsed, nextNode, strongInferences,
							stack, length - 1);

						candidatesUsed.Remove(nextCandidate);
						stack.RemoveLastElement();
					}

					// In a grouped AIC, a locked candidate node cannot link with a
					// candidate node with different value.
					// In contrast, this one is an advanced link (such as using
					// an almost UR, or an ALS structure).
					// Search for the cells.
					//if (_searchY || _searchLcNodes)
					//{
					//	// Do nothing.
					//}

					if (_searchLcNodes)
					{
						// Check locked candidate nodes.
						foreach (var nextNode in GetLcNodes(currentCells, currentDigit))
						{
							if (isFullInMap(nextNode) || nextNode.IsCollideWith(currentNode))
							{
								// The current node is fully covered by 'candidatesUsed'.
								continue;
							}

							candidatesUsed.AddRange(nextNode.Candidates);
							stack.Add(nextNode);

							GetOffToOnRecursively(
								accumulator, grid, candidatesUsed, nextNode, strongInferences,
								stack, length - 1);

							stack.RemoveLastElement();
							candidatesUsed.RemoveRange(nextNode.Candidates);
						}
					}

					break;
				}
			}
		}

		/// <summary>
		/// Get 'off' nodes to 'on' nodes recursively (Searching for strong links).
		/// </summary>
		/// <param name="accumulator">The accumulator.</param>
		/// <param name="grid">The grid.</param>
		/// <param name="candidatesUsed">The candidates used.</param>
		/// <param name="currentNode">The current node.</param>
		/// <param name="strongInferences">All strong inferences.</param>
		/// <param name="stack">The stack.</param>
		/// <param name="length">The last length to search.</param>
		private void GetOffToOnRecursively(
			IBag<TechniqueInfo> accumulator, IReadOnlyGrid grid, SudokuMap candidatesUsed,
			Node currentNode, IReadOnlyList<Inference> strongInferences, IList<Node> stack, int length)
		{
			if (length < 0)
			{
				return;
			}

			switch (currentNode.NodeType)
			{
				case NodeType.Candidate:
				{
					int currentCandidate = currentNode[0];
					int currentCell = currentCandidate / 9, currentDigit = currentCandidate % 9;

					// Search for same regions.
					foreach (int region in stackalloc[]
					{
						GetRegion(currentCell, RegionLabel.Row),
						GetRegion(currentCell, RegionLabel.Column),
						GetRegion(currentCell, RegionLabel.Block)
					})
					{
						var map = RegionMaps[region] & CandMaps[currentDigit];
						if (map.Count != 2)
						{
							continue;
						}

						map.Remove(currentCell);
						int nextCell = map.SetAt(0);
						int nextCandidate = nextCell * 9 + currentDigit;
						if (candidatesUsed[nextCandidate])
						{
							continue;
						}

						candidatesUsed.Add(nextCandidate);
						var nextNode = new Node(nextCandidate, NodeType.Candidate);
						stack.Add(nextNode);

						// Now check elimination.
						// If the elimination exists, the chain will be added to the accumulator.
						CheckElimination(accumulator, grid, candidatesUsed, stack);

						GetOnToOffRecursively(
							accumulator, grid, candidatesUsed, nextNode, strongInferences,
							stack, length - 1);

						candidatesUsed.Remove(nextCandidate);
						stack.RemoveLastElement();
					}

					// Search for cell.
					if (_searchY || _searchLcNodes)
					{
						if (grid.IsBivalueCell(currentCell, out short mask))
						{
							mask &= (short)~(1 << currentDigit);
							int nextDigit = mask.FindFirstSet();
							int nextCandidate = currentCell * 9 + nextDigit;
							if (candidatesUsed[nextCandidate])
							{
								return;
							}

							candidatesUsed.Add(nextCandidate);
							var nextNode = new Node(nextCandidate, NodeType.Candidate);
							stack.Add(nextNode);

							// Now check elimination.
							// If the elimination exists, the chain will be added to the accumulator.
							CheckElimination(accumulator, grid, candidatesUsed, stack);

							GetOnToOffRecursively(
								accumulator, grid, candidatesUsed, nextNode, strongInferences,
								stack, length - 1);

							candidatesUsed.Remove(nextCandidate);
							stack.RemoveLastElement();
						}
					}

					if (_searchLcNodes)
					{
						foreach (var nextNode in GetLcNodes(currentCell, currentDigit))
						{
							if ((nextNode.CandidatesMap | candidatesUsed) == candidatesUsed)
							{
								continue;
							}

							var tempMap = (nextNode.CandidatesMap | currentNode.CandidatesMap).Reduce(currentDigit);
							if (((CandMaps[currentDigit] & RegionMaps[tempMap.CoveredRegions.First()]) - tempMap).IsNotEmpty
								|| nextNode.FullCovered(currentNode))
							{
								continue;
							}

							foreach (int coveredRegion in tempMap.CoveredRegions)
							{
								// Strong inference found.
								candidatesUsed.AddRange(nextNode.Candidates);
								stack.Add(nextNode);

								// Now check elimination.
								// If the elimination exists, the chain will be added to the accumulator.
								CheckElimination(accumulator, grid, candidatesUsed, stack);

								GetOnToOffRecursively(
									accumulator, grid, candidatesUsed, nextNode, strongInferences,
									stack, length - 1);

								candidatesUsed.RemoveRange(nextNode.Candidates);
								stack.RemoveLastElement();
							}
						}
					}

					break;
				}
				case NodeType.LockedCandidates:
				{
					int currentDigit = currentNode[0] % 9;
					var currentCells = from cand in currentNode.Candidates
									   where cand % 9 == currentDigit
									   select cand / 9;

					// Search for same regions.
					foreach (int region in new GridMap(currentCells).CoveredRegions)
					{
						var map =
							(RegionMaps[region] & CandMaps[currentDigit]) - currentNode.CandidatesMap.Reduce(currentDigit);
						if (map.Count != 1)
						{
							continue;
						}

						int nextCell = map.SetAt(0);
						int nextCandidate = nextCell * 9 + currentDigit;
						if (candidatesUsed[nextCandidate])
						{
							continue;
						}

						candidatesUsed.Add(nextCandidate);
						var nextNode = new Node(nextCandidate, NodeType.Candidate);
						stack.Add(nextNode);

						// Now check elimination.
						// If the elimination exists, the chain will be added to the accumulator.
						CheckElimination(accumulator, grid, candidatesUsed, stack);

						GetOnToOffRecursively(
							accumulator, grid, candidatesUsed, nextNode, strongInferences,
							stack, length - 1);

						candidatesUsed.Remove(nextCandidate);
						stack.RemoveLastElement();
					}

					// In a grouped AIC, a locked candidate node cannot link with a
					// candidate node with different value.
					// In contrast, this one is an advanced link (such as using
					// an almost UR, or an ALS structure).
					// Search for the cells.
					//if (_searchY || _searchLcNodes)
					//{
					//	// Do nothing.
					//}

					if (_searchLcNodes)
					{
						foreach (var nextNode in GetLcNodes(currentCells, currentDigit))
						{
							if ((nextNode.CandidatesMap | candidatesUsed) == candidatesUsed)
							{
								continue;
							}

							var tempMap = (nextNode.CandidatesMap | currentNode.CandidatesMap).Reduce(currentDigit);
							if (((CandMaps[currentDigit] & RegionMaps[tempMap.CoveredRegions.First()]) - tempMap).IsNotEmpty
								|| nextNode == currentNode)
							{
								continue;
							}

							foreach (int coveredRegion in tempMap.CoveredRegions)
							{
								// Strong inference found.
								candidatesUsed.AddRange(nextNode.Candidates);
								stack.Add(nextNode);

								// Now check elimination.
								// If the elimination exists, the chain will be added to the accumulator.
								CheckElimination(accumulator, grid, candidatesUsed, stack);

								GetOnToOffRecursively(
									accumulator, grid, candidatesUsed, nextNode, strongInferences,
									stack, length - 1);

								candidatesUsed.RemoveRange(nextNode.Candidates);
								stack.RemoveLastElement();
							}
						}
					}

					break;
				}
			}
		}

		/// <summary>
		/// Get all locked candidates nodes at current cell and digit.
		/// </summary>
		/// <param name="currentCell">The current cell.</param>
		/// <param name="currentDigit">The current digit.</param>
		/// <returns>All locked candidates nodes.</returns>
		private IEnumerable<Node> GetLcNodes(int currentCell, int currentDigit)
		{
			var result = new List<Node>();
			int b = GetRegion(currentCell, RegionLabel.Block);
			foreach (int region in IntersectionTable[b])
			{
				var map = RegionMaps[b] & RegionMaps[region] & CandMaps[currentDigit];
				if (map.Count < 2)
				{
					continue;
				}

				result.Add(new Node(from cell in map select cell * 9 + currentDigit, NodeType.LockedCandidates));
			}

			return result;
		}

		/// <summary>
		/// Get all locked candidates nodes at current cells and digit.
		/// </summary>
		/// <param name="currentCells">The current cells.</param>
		/// <param name="currentDigit">The current digit.</param>
		/// <returns>All locked candidates nodes.</returns>
		private IEnumerable<Node> GetLcNodes(IEnumerable<int> currentCells, int currentDigit)
		{
			var result = new List<Node>();
			int[] coveredRegions = new GridMap(currentCells).CoveredRegions.ToArray();
			int b = coveredRegions[0];
			foreach (int region in IntersectionTable[b])
			{
				if (region == coveredRegions[1])
				{
					// Same line.
					continue;
				}

				var map = RegionMaps[b] & RegionMaps[region] & CandMaps[currentDigit];
				if (map.Count < 2)
				{
					continue;
				}

				result.Add(new Node(from cell in map select cell * 9 + currentDigit, NodeType.LockedCandidates));
			}

			return result;
		}

		/// <summary>
		/// Check the elimination, and save the chain into the accumulator
		/// when the chain is valid and worth.
		/// </summary>
		/// <param name="accumulator">The accumulator.</param>
		/// <param name="grid">The grid.</param>
		/// <param name="candidateList">The candidate list.</param>
		/// <param name="stack">The stack.</param>
		private void CheckElimination(
<<<<<<< HEAD
			IBag<TechniqueInfo> accumulator, IReadOnlyGrid grid, SudokuMap candidateList, IList<Node> stack)
=======
			IBag<TechniqueInfo> accumulator, IReadOnlyGrid grid, SudokuMap candidateList,
			IList<Node> stack)
>>>>>>> 3a2f12ff
		{
			if (_checkContinuousNiceLoop && IsContinuousNiceLoop(stack))
			{
				// The structure is a continuous nice loop!
				// Now we should get all weak inferences to search all eliminations.
				// Step 1: save all weak inferences.
				var weakInferences = new List<Inference>();
				for (int i = 1; i < stack.Count - 1; i += 2)
				{
					weakInferences.Add(new Inference(stack[i], true, stack[i + 1], false));
				}
				weakInferences.Add(new Inference(stack[LastIndex], true, stack[0], false));

				// Step 2: Check elimination sets.
				var eliminationSets = new List<SudokuMap>(
<<<<<<< HEAD
					from weakInference in weakInferences select weakInference.Intersection);
=======
					from weakInference in weakInferences
					select weakInference.Intersection);
>>>>>>> 3a2f12ff
				if (eliminationSets.Count == 0)
				{
					return;
				}

				// Step 3: Record eliminations if exists.
				var conclusions = new List<Conclusion>();
				foreach (var eliminationSet in eliminationSets)
				{
					foreach (int candidate in eliminationSet)
					{
						if (grid.Exists(candidate / 9, candidate % 9) is true)
						{
							conclusions.Add(new Conclusion(Elimination, candidate));
						}
					}
				}
				if (conclusions.Count == 0)
				{
					return;
				}

				// Step 4: Get all highlight candidates.
				var candidateOffsets = new List<(int, int)>();
				var links = new List<Inference>();
				var nodes = new List<Node>();
				int index = 0;
				var last = (Node?)default;
				foreach (var node in stack)
				{
					int isOn = index & 1, isOff = (index + 1) & 1;
					nodes.Add(node);
					switch (node.NodeType)
					{
						case NodeType.Candidate:
						{
							candidateOffsets.Add((isOff, node[0]));

							break;
						}
						case NodeType.LockedCandidates:
						{
							candidateOffsets.AddRange(
								from candidate in node.Candidates
								select (isOff, candidate));

							break;
						}
					}

					if (index > 0)
					{
						links.Add(new Inference(last!, isOn == 0, node, isOff == 0));
					}

					last = node;
					index++;
				}

				// Continuous nice loop should be a loop.
				links.Add(new Inference(stack[LastIndex], true, stack[0], false));

				// Keep head minimum.
				List<Inference> resultLinks;
				if (links[0].Start > links[LastIndex].End)
				{
					// Reverse all links.
					resultLinks = new List<Inference>();
					bool @switch = false;
					for (int i = links.Count - 1; i >= 0; i--, @switch = !@switch)
					{
						var (l, r) = links[i];
						resultLinks.Add(new Inference(r, @switch, l, !@switch));
					}
				}
				else
				{
					resultLinks = links;
				}

				SumUpResult(
					accumulator,
					new GroupedAicTechniqueInfo(
						conclusions,
						views: new[]
						{
							new View(
								cellOffsets: null,
								candidateOffsets,
								regionOffsets: null,
								links: resultLinks)
						},
						nodes,
						isContinuousNiceLoop: true));
			}
			else
			{
				// Is a normal chain.
				// Step 1: Check eliminations.
				var startNode = stack[0];
				var endNode = stack[LastIndex];
				if (_checkHeadCollision && startNode == endNode)
				{
					return;
				}

				var elimMap = new Inference(startNode, false, endNode, true).Intersection;
				if (elimMap.IsEmpty)
				{
					return;
				}

				var conclusions = new List<Conclusion>();
				foreach (int candidate in elimMap)
				{
					if (grid.Exists(candidate / 9, candidate % 9) is true)
					{
						conclusions.Add(new Conclusion(Elimination, candidate));
					}
				}

				if (conclusions.Count == 0)
				{
					return;
				}

				// Step 2: if the chain is worth, we will construct a node list.
				// Record all highlight candidates.
				var lastCand = default(Node?);
				var candidateOffsets = new List<(int, int)>();
				var nodes = new List<Node>();
				var links = new List<Inference>();
				bool @switch = false;
				int index = 0;
				foreach (var node in stack)
				{
					nodes.Add(node);
					switch (node.NodeType)
					{
						case NodeType.Candidate:
						{
							candidateOffsets.Add((@switch ? 1 : 0, node[0]));

							break;
						}
						case NodeType.LockedCandidates:
						{
							candidateOffsets.AddRange(
								from candidate in node.Candidates select (@switch ? 1 : 0, candidate));

							break;
						}
					}

					// To ensure this loop has the predecessor.
					if (index++ > 0)
					{
						links.Add(new Inference(lastCand!, !@switch, node, @switch));
					}

					lastCand = node;
					@switch.Flip();
				}

				// Step 3: Keep head minimum.
				List<Inference> resultLinks;
				if (links[0].Start > links[LastIndex].End)
				{
					// Reverse all links.
					resultLinks = new List<Inference>();
					@switch = false;
					for (int i = links.Count - 1; i >= 0; i--, @switch.Flip())
					{
						var (l, r) = links[i];
						resultLinks.Add(new Inference(r, @switch, l, !@switch));
					}
				}
				else
				{
					resultLinks = links;
				}

				// Step 4: Record it into the result accumulator.
				SumUpResult(
					accumulator,
					new GroupedAicTechniqueInfo(
						conclusions,
						views: new[]
						{
							new View(
								cellOffsets: null,
								candidateOffsets,
								regionOffsets: null,
								links: resultLinks)
						},
						nodes,
						isContinuousNiceLoop: false));
			}
		}

		/// <summary>
		/// Sum up the result.
		/// </summary>
		/// <param name="accumulator">The accumulator list.</param>
		/// <param name="resultInfo">The result information instance.</param>
		private void SumUpResult(
			IBag<TechniqueInfo> accumulator, GroupedAicTechniqueInfo resultInfo)
		{
			if (_onlySaveShortestPathAic)
			{
				bool hasSameAic = false;
				int sameAicIndex = default;
				for (int i = 0; i < accumulator.Count; i++)
				{
					if (accumulator[i] is GroupedAicTechniqueInfo comparer
						&& comparer == resultInfo)
					{
						hasSameAic = true;
						sameAicIndex = i;
					}
				}
				if (hasSameAic)
				{
					var list = new List<TechniqueInfo>(accumulator) { [sameAicIndex] = resultInfo };
					accumulator.Clear();
					accumulator.AddRange(list);
				}
				else
				{
					GetAct(accumulator)(resultInfo);
				}
			}
			else
			{
				GetAct(accumulator)(resultInfo);
			}
		}

		/// <summary>
		/// To check whether the nodes form a loop.
		/// </summary>
		/// <param name="stack">The stack.</param>
		/// <returns>A <see cref="bool"/> value indicating that.</returns>
		/// <remarks>
		/// If the nodes form a continuous nice loop, the head and tail node should be
		/// in a same region, and hold a same digit; or else the head and the tail is in
		/// a same cell, but the digits are different; otherwise, the nodes forms a normal
		/// AIC.
		/// </remarks>
		//[MethodImpl(MethodImplOptions.AggressiveInlining)]
		private bool IsContinuousNiceLoop(IList<Node> stack)
		{
			var startNode = stack[0];
			var endNode = stack[LastIndex];
			switch ((startNode.NodeType, endNode.NodeType))
			{
				case (NodeType.Candidate, NodeType.Candidate):
				{
					if (startNode == endNode)
					{
						return false;
					}

					int head = startNode[0], tail = endNode[0];
					int headCell = head / 9, headDigit = head % 9;
					int tailCell = tail / 9, tailDigit = tail % 9;
					if (headDigit != tailDigit)
					{
						return false;
					}

					// If the cell are not same, we will check the cells are in a same region
					// and the digits are same.
					return new GridMap(new[] { headCell, tailCell }).AllSetsAreInOneRegion(out _);
				}
				case (NodeType.Candidate, NodeType.LockedCandidates):
				case (NodeType.LockedCandidates, NodeType.Candidate):
				case (NodeType.LockedCandidates, NodeType.LockedCandidates):
				{
					if (startNode == endNode)
					{
						return false;
					}

					int headDigit = startNode[0] % 9, tailDigit = endNode[0] % 9;
					if (headDigit != tailDigit)
					{
						return false;
					}

					var resultMap = (startNode.CandidatesMap & endNode.CandidatesMap).Reduce(headDigit);
					return resultMap.IsNotEmpty && resultMap.AllSetsAreInOneRegion(out _);
				}
				default:
				{
					return false;
				}
			}
		}

		/// <summary>
		/// Bound with the method
		/// <see cref="CheckElimination(IBag{TechniqueInfo}, IReadOnlyGrid, SudokuMap, IList{Node})"/>.
		/// </summary>
		/// <param name="accumulator">The accumulator.</param>
		/// <returns>The result action.</returns>
		/// <seealso cref="CheckElimination(IBag{TechniqueInfo}, IReadOnlyGrid, SudokuMap, IList{Node})"/>
		[MethodImpl(MethodImplOptions.AggressiveInlining)]
		private Action<GroupedAicTechniqueInfo> GetAct(IBag<TechniqueInfo> accumulator)
		{
			// Here may use conditional operator '?:' to decide the result.
			// However, this operator cannot tell with the type of the result
			// due to the delegate type (return a method call rather than a normal object),
			// so you should add the type name explicitly at the either a branch,
			// but the code is so ugly...
			return _reductDifferentPathAic switch
			{
				true => accumulator.Add,
				false => accumulator.AddIfDoesNotContain
			};
		}

		/// <summary>
		/// Get all strong relations.
		/// </summary>
		/// <param name="grid">The grid.</param>
		/// <param name="digitDistributions">All digits' distributions.</param>
		/// <returns>All strong relations.</returns>
		private IReadOnlyList<Inference> GetAllStrongInferences(IReadOnlyGrid grid, GridMap[] digitDistributions)
		{
			var result = new List<Inference>();

			// Search for each region to get all strong inferences (basic strong inference).
			for (int region = 0; region < 27; region++)
			{
				for (int digit = 0; digit < 9; digit++)
				{
					var map = RegionMaps[region] & CandMaps[digit];
					if (map.Count != 2)
					{
						continue;
					}

					short mask = map.GetSubviewMask(region);
					int pos1 = mask.FindFirstSet();
					result.Add(
						new Inference(
							new Node(
								RegionCells[region][pos1] * 9 + digit,
								NodeType.Candidate),
							false,
							new Node(
								RegionCells[region][mask.GetNextSet(pos1)] * 9 + digit,
								NodeType.Candidate),
							true));
				}
			}

			if (_searchY || _searchLcNodes)
			{
				// Search for each bivalue cells.
				for (int cell = 0; cell < 81; cell++)
				{
					if (!grid.IsBivalueCell(cell, out short mask))
					{
						continue;
					}

					int digit1 = mask.FindFirstSet();
					result.Add(
						new Inference(
							new Node(cell * 9 + digit1, NodeType.Candidate),
							false,
							new Node(cell * 9 + mask.GetNextSet(digit1), NodeType.Candidate),
							true));
				}
			}

			if (_searchLcNodes)
			{
				RecordLineLcStrongInferences(result, digitDistributions);
				RecordBlockLcStrongInferences(result, digitDistributions);
			}

			return result;
		}

		/// <summary>
		/// To record all strong inferences in a block.
		/// </summary>
		/// <param name="result">The result accumulator.</param>
		/// <param name="digitDistributions">The digit distributions.</param>
		private void RecordBlockLcStrongInferences(IList<Inference> result, GridMap[] digitDistributions)
		{
			var intersectionMaps = new GridMap[9, 6];
			for (int region = 0; region < 9; region++)
			{
				int[] cells = RegionCells[region];
				int[][] y = new int[3][] { cells[0..3], cells[3..6], cells[6..9] };
				int[][] z = new int[3][]
				{
					new[] { cells[0], cells[3], cells[6] },
					new[] { cells[1], cells[4], cells[7] },
					new[] { cells[2], cells[5], cells[8] }
				};

				for (int i = 0; i < 3; i++)
				{
					int j = 0;
					for (; j < 3; j++)
					{
						intersectionMaps[region, j] = new GridMap(y[j]);
					}
					for (; j < 6; j++)
					{
						intersectionMaps[region, j - 3] = new GridMap(z[j - 3]);
					}
				}
			}

			// Search for each digit and each regions.
			var tempMaps = (Span<GridMap>)stackalloc GridMap[6];
			for (int digit = 0; digit < 9; digit++)
			{
				if (digitDistributions[digit].IsEmpty)
				{
					continue;
				}

				for (int region = 0; region < 9; region++)
				{
					if (!(GetLcStrongInferences(intersectionMaps, digitDistributions, region, digit)
						is Inference inference))
					{
						continue;
					}

					result.Add(inference);
				}
			}
		}

		private Inference? GetLcStrongInferences(
			GridMap[,] intersectionMaps, GridMap[] digitDistributions, int region, int digit)
		{
			if (region < 9)
			{
				var tempMaps = (Span<GridMap>)stackalloc GridMap[6];
				var map = digitDistributions[digit] & RegionMaps[region];
				if (map.IsEmpty)
				{
					return null;
				}

				for (int i = 0; i < 6; i++)
				{
					tempMaps[i] = map & intersectionMaps[region, i];
				}

				GridMap ptr1 = default;
				GridMap ptr2 = default;
				int count = 0;
				for (int i = 0; i < 6; i++)
				{
					if (tempMaps[i].IsEmpty)
					{
						return null;
					}

					count++;
					switch (count)
					{
						case 1:
						{
							ptr1 = tempMaps[i];
							break;
						}
						case 2:
						{
							ptr2 = tempMaps[i];
							break;
						}
						default:
						{
							goto Label_Judge;
						}
					}
				}

			Label_Judge:
				if (count > 2)
				{
					return null;
				}

				var start = map & ptr1;
				var end = map & ptr2;
				bool s = start.HasOnlyOneElement(), e = end.HasOnlyOneElement();
				return !start.None() && !end.None() && (!s || !e)
					? new Inference(
						new Node(
							from cell in start select cell * 9 + digit,
							s ? NodeType.Candidate : NodeType.LockedCandidates),
						false,
						new Node(
							from cell in end select cell * 9 + digit,
							e ? NodeType.Candidate : NodeType.LockedCandidates),
						true)
					: null;
			}
			else
			{
				var tempMaps = (Span<GridMap>)stackalloc GridMap[3];
				var map = digitDistributions[digit] & RegionMaps[region];
				if (map.IsEmpty)
				{
					return null;
				}

				for (int i = 0; i < 3; i++)
				{
					tempMaps[i] = map & intersectionMaps[region, i];
				}

				GridMap ptr1 = default;
				GridMap ptr2 = default;
				int count = 0;
				for (int i = 0; i < 3; i++)
				{
					if (tempMaps[i].IsEmpty)
					{
						continue;
					}

					count++;
					switch (count)
					{
						case 1:
						{
							ptr1 = tempMaps[i];
							break;
						}
						case 2:
						{
							ptr2 = tempMaps[i];
							break;
						}
						default:
						{
							goto Label_Judge;
						}
					}
				}

			Label_Judge:
				if (count > 2)
				{
					return null;
				}

				var start = map & ptr1;
				var end = map & ptr2;
				bool s = start.HasOnlyOneElement(), e = end.HasOnlyOneElement();
				return !start.None() && !end.None() && (!s || !e)
					? new Inference(
						new Node(
							from cell in start select cell * 9 + digit,
							s ? NodeType.Candidate : NodeType.LockedCandidates),
						false,
						new Node(
							from cell in end select cell * 9 + digit,
							e ? NodeType.Candidate : NodeType.LockedCandidates),
						true)
					: null;
			}
		}

		/// <summary>
		/// To record all strong inferences in a line.
		/// </summary>
		/// <param name="result">The result accumulator.</param>
		/// <param name="digitDistributions">The digit distributions.</param>
		private void RecordLineLcStrongInferences(IList<Inference> result, GridMap[] digitDistributions)
		{
			var intersectionMaps = (GridMap[,])Array.CreateInstance(typeof(GridMap), new[] { 18, 3 }, new[] { 9, 0 });
			for (int region = 9; region < 27; region++)
			{
				int[] cells = RegionCells[region];
				int[][] z = new int[3][] { cells[0..3], cells[3..6], cells[6..9] };

				for (int i = 0; i < 3; i++)
				{
					intersectionMaps[region, i] = new GridMap(z[i]);
				}
			}

			// Search for each digit and each regions.
			var tempMaps = (Span<GridMap>)stackalloc GridMap[3];
			for (int digit = 0; digit < 9; digit++)
			{
				if (digitDistributions[digit].IsEmpty)
				{
					continue;
				}

				for (int region = 9; region < 27; region++)
				{
					if (!(GetLcStrongInferences(intersectionMaps, digitDistributions, region, digit)
						is Inference inference))
					{
						continue;
					}

					result.Add(inference);
				}
			}
		}


		/// <summary>
		/// Add the node to the map.
		/// </summary>
		/// <param name="node">The node.</param>
		/// <param name="map">The map.</param>
		[MethodImpl(MethodImplOptions.AggressiveInlining)]
		private static void AddNode(Node node, SudokuMap map)
		{
			switch (node.NodeType)
			{
				case NodeType.Candidate:
				{
					map.Add(node[0]);
					break;
				}
				case NodeType.LockedCandidates:
				{
					map.AddRange(node.Candidates);
					break;
				}
			}
		}

		/// <summary>
		/// Remove the node from the map.
		/// </summary>
		/// <param name="node">The node.</param>
		/// <param name="map">The map.</param>
		[MethodImpl(MethodImplOptions.AggressiveInlining)]
		private static void RemoveNode(Node node, SudokuMap map)
		{
			switch (node.NodeType)
			{
				case NodeType.Candidate:
				{
					map.Remove(node[0]);
					break;
				}
				case NodeType.LockedCandidates:
				{
					map.RemoveRange(node.Candidates);
					break;
				}
			}
		}
	}
}<|MERGE_RESOLUTION|>--- conflicted
+++ resolved
@@ -32,11 +32,7 @@
 	/// </para>
 	/// </remarks>
 	[TechniqueDisplay(nameof(TechniqueCode.Aic))]
-<<<<<<< HEAD
 	[Obsolete("Need re-write or create a new data structure.")]
-=======
-	[Obsolete("Need rewrite.")]
->>>>>>> 3a2f12ff
 	public sealed class GroupedAicTechniqueSearcher : ChainTechniqueSearcher
 	{
 		/// <summary>
@@ -669,12 +665,7 @@
 		/// <param name="candidateList">The candidate list.</param>
 		/// <param name="stack">The stack.</param>
 		private void CheckElimination(
-<<<<<<< HEAD
 			IBag<TechniqueInfo> accumulator, IReadOnlyGrid grid, SudokuMap candidateList, IList<Node> stack)
-=======
-			IBag<TechniqueInfo> accumulator, IReadOnlyGrid grid, SudokuMap candidateList,
-			IList<Node> stack)
->>>>>>> 3a2f12ff
 		{
 			if (_checkContinuousNiceLoop && IsContinuousNiceLoop(stack))
 			{
@@ -690,12 +681,7 @@
 
 				// Step 2: Check elimination sets.
 				var eliminationSets = new List<SudokuMap>(
-<<<<<<< HEAD
 					from weakInference in weakInferences select weakInference.Intersection);
-=======
-					from weakInference in weakInferences
-					select weakInference.Intersection);
->>>>>>> 3a2f12ff
 				if (eliminationSets.Count == 0)
 				{
 					return;
