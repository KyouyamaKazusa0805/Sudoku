﻿<?xml version="1.0" encoding="utf-8"?>
<root>
  <!-- 
    Microsoft ResX Schema 
    
    Version 2.0
    
    The primary goals of this format is to allow a simple XML format 
    that is mostly human readable. The generation and parsing of the 
    various data types are done through the TypeConverter classes 
    associated with the data types.
    
    Example:
    
    ... ado.net/XML headers & schema ...
    <resheader name="resmimetype">text/microsoft-resx</resheader>
    <resheader name="version">2.0</resheader>
    <resheader name="reader">System.Resources.ResXResourceReader, System.Windows.Forms, ...</resheader>
    <resheader name="writer">System.Resources.ResXResourceWriter, System.Windows.Forms, ...</resheader>
    <data name="Name1"><value>this is my long string</value><comment>this is a comment</comment></data>
    <data name="Color1" type="System.Drawing.Color, System.Drawing">Blue</data>
    <data name="Bitmap1" mimetype="application/x-microsoft.net.object.binary.base64">
        <value>[base64 mime encoded serialized .NET Framework object]</value>
    </data>
    <data name="Icon1" type="System.Drawing.Icon, System.Drawing" mimetype="application/x-microsoft.net.object.bytearray.base64">
        <value>[base64 mime encoded string representing a byte array form of the .NET Framework object]</value>
        <comment>This is a comment</comment>
    </data>
                
    There are any number of "resheader" rows that contain simple 
    name/value pairs.
    
    Each data row contains a name, and value. The row also contains a 
    type or mimetype. Type corresponds to a .NET class that support 
    text/value conversion through the TypeConverter architecture. 
    Classes that don't support this are serialized and stored with the 
    mimetype set.
    
    The mimetype is used for serialized objects, and tells the 
    ResXResourceReader how to depersist the object. This is currently not 
    extensible. For a given mimetype the value must be set accordingly:
    
    Note - application/x-microsoft.net.object.binary.base64 is the format 
    that the ResXResourceWriter will generate, however the reader can 
    read any of the formats listed below.
    
    mimetype: application/x-microsoft.net.object.binary.base64
    value   : The object must be serialized with 
            : System.Runtime.Serialization.Formatters.Binary.BinaryFormatter
            : and then encoded with base64 encoding.
    
    mimetype: application/x-microsoft.net.object.soap.base64
    value   : The object must be serialized with 
            : System.Runtime.Serialization.Formatters.Soap.SoapFormatter
            : and then encoded with base64 encoding.

    mimetype: application/x-microsoft.net.object.bytearray.base64
    value   : The object must be serialized into a byte array 
            : using a System.ComponentModel.TypeConverter
            : and then encoded with base64 encoding.
    -->
  <xsd:schema id="root" xmlns="" xmlns:xsd="http://www.w3.org/2001/XMLSchema" xmlns:msdata="urn:schemas-microsoft-com:xml-msdata">
    <xsd:import namespace="http://www.w3.org/XML/1998/namespace" />
    <xsd:element name="root" msdata:IsDataSet="true">
      <xsd:complexType>
        <xsd:choice maxOccurs="unbounded">
          <xsd:element name="metadata">
            <xsd:complexType>
              <xsd:sequence>
                <xsd:element name="value" type="xsd:string" minOccurs="0" />
              </xsd:sequence>
              <xsd:attribute name="name" use="required" type="xsd:string" />
              <xsd:attribute name="type" type="xsd:string" />
              <xsd:attribute name="mimetype" type="xsd:string" />
              <xsd:attribute ref="xml:space" />
            </xsd:complexType>
          </xsd:element>
          <xsd:element name="assembly">
            <xsd:complexType>
              <xsd:attribute name="alias" type="xsd:string" />
              <xsd:attribute name="name" type="xsd:string" />
            </xsd:complexType>
          </xsd:element>
          <xsd:element name="data">
            <xsd:complexType>
              <xsd:sequence>
                <xsd:element name="value" type="xsd:string" minOccurs="0" msdata:Ordinal="1" />
                <xsd:element name="comment" type="xsd:string" minOccurs="0" msdata:Ordinal="2" />
              </xsd:sequence>
              <xsd:attribute name="name" type="xsd:string" use="required" msdata:Ordinal="1" />
              <xsd:attribute name="type" type="xsd:string" msdata:Ordinal="3" />
              <xsd:attribute name="mimetype" type="xsd:string" msdata:Ordinal="4" />
              <xsd:attribute ref="xml:space" />
            </xsd:complexType>
          </xsd:element>
          <xsd:element name="resheader">
            <xsd:complexType>
              <xsd:sequence>
                <xsd:element name="value" type="xsd:string" minOccurs="0" msdata:Ordinal="1" />
              </xsd:sequence>
              <xsd:attribute name="name" type="xsd:string" use="required" />
            </xsd:complexType>
          </xsd:element>
        </xsd:choice>
      </xsd:complexType>
    </xsd:element>
  </xsd:schema>
  <resheader name="resmimetype">
    <value>text/microsoft-resx</value>
  </resheader>
  <resheader name="version">
    <value>2.0</value>
  </resheader>
  <resheader name="reader">
    <value>System.Resources.ResXResourceReader, System.Windows.Forms, Version=4.0.0.0, Culture=neutral, PublicKeyToken=b77a5c561934e089</value>
  </resheader>
  <resheader name="writer">
    <value>System.Resources.ResXResourceWriter, System.Windows.Forms, Version=4.0.0.0, Culture=neutral, PublicKeyToken=b77a5c561934e089</value>
  </resheader>
  <data name="AboutPage_Author" xml:space="preserve">
    <value>Author</value>
  </data>
  <data name="AboutPage_AuthorMoreInfo" xml:space="preserve">
    <value>Contact</value>
  </data>
  <data name="AboutPage_AuthorName" xml:space="preserve">
    <value>SunnieShine (Qitian Zhang)</value>
  </data>
  <data name="AboutPage_Bilibili" xml:space="preserve">
    <value>Bilibili</value>
  </data>
  <data name="AboutPage_CompilationInfo" xml:space="preserve">
    <value>Compilation</value>
  </data>
  <data name="AboutPage_DetailDescription" xml:space="preserve">
    <value>Here displays the details about the application,</value>
  </data>
  <data name="AboutPage_ForReference" xml:space="preserve">
    <value>For source referenced</value>
  </data>
  <data name="AboutPage_Framework" xml:space="preserve">
    <value>Program Framework Used</value>
  </data>
  <data name="AboutPage_FrameworkDescription" xml:space="preserve">
    <value>This application is supported by .NET 7 runtime, with Windows App SDK.</value>
  </data>
  <data name="AboutPage_License" xml:space="preserve">
    <value>open-source license</value>
  </data>
  <data name="AboutPage_SpecialThanks" xml:space="preserve">
    <value>Special Thanks</value>
  </data>
  <data name="AboutPage_SpecialThanksDescription" xml:space="preserve">
    <value>This project uses the following open-source code for references:</value>
  </data>
  <data name="AboutPage_SpecialThanks_DevToys" xml:space="preserve">
    <value>DevToys</value>
  </data>
  <data name="AboutPage_SpecialThanks_DotnetRuntime" xml:space="preserve">
    <value>.NET Runtime</value>
  </data>
  <data name="AboutPage_SpecialThanks_LearnWinUI3" xml:space="preserve">
    <value>Learn WinUI 3</value>
  </data>
  <data name="AboutPage_SpecialThanks_SettingsUI" xml:space="preserve">
    <value>Settings UI</value>
  </data>
  <data name="AboutPage_SpecialThanks_UWPSamples" xml:space="preserve">
    <value>UWP Samples</value>
  </data>
  <data name="AboutPage_SpecialThanks_WindowsCommunityToolkit" xml:space="preserve">
    <value>Windows Community Toolkit</value>
  </data>
  <data name="AboutPage_SpecialThanks_WinUI3Gallary" xml:space="preserve">
    <value>WinUI 3 Gallery</value>
  </data>
  <data name="AboutPage_SpecialThanks_WpfSamples" xml:space="preserve">
    <value>WPF Samples</value>
  </data>
  <data name="AboutPage_Version" xml:space="preserve">
    <value>Version</value>
  </data>
  <data name="AddToLibraryContent_Apply" xml:space="preserve">
    <value>Apply</value>
  </data>
  <data name="AddToLibraryContent_Title" xml:space="preserve">
    <value>Add current puzzle into library</value>
  </data>
  <data name="AnalysisPreferenceItemsPage_StepSearcherDifficultyLevelRange" xml:space="preserve">
    <value>Difficulty levels supported</value>
  </data>
  <data name="AnalysisPreferenceItemsPage_StepSearcherSupportedTechniques" xml:space="preserve">
    <value>Techniques supported</value>
  </data>
  <data name="AnalyzePage_Abbreviation" xml:space="preserve">
    <value>Abbreviation:</value>
  </data>
  <data name="AnalyzePage_AddPuzzleToLibraryDialogCancel" xml:space="preserve">
    <value>Cancel</value>
  </data>
  <data name="AnalyzePage_AddPuzzleToLibraryDialogModeCreate" xml:space="preserve">
    <value>Create a library</value>
  </data>
  <data name="AnalyzePage_AddPuzzleToLibraryDialogModeSelect" xml:space="preserve">
    <value>Select a library</value>
  </data>
  <data name="AnalyzePage_AddPuzzleToLibraryDialogSure" xml:space="preserve">
    <value>Sure!</value>
  </data>
  <data name="AnalyzePage_AddPuzzleToLibraryDialogTitle" xml:space="preserve">
    <value>Add puzzle to library...</value>
  </data>
  <data name="AnalyzePage_AdjustToMakeIttoryuButton" xml:space="preserve">
    <value>Rearrange to ittoryu</value>
  </data>
  <data name="AnalyzePage_Aliases" xml:space="preserve">
    <value>Aliases:</value>
  </data>
  <data name="AnalyzePage_AllStepsInCurrentGrid" xml:space="preserve">
    <value>All Available Steps</value>
  </data>
  <data name="AnalyzePage_AnalysisResultNotExist" xml:space="preserve">
    <value>Cannot output analysis because the puzzle has never been analyzed yet.</value>
  </data>
  <data name="AnalyzePage_AnalysisResultReportPdfTitle" xml:space="preserve">
    <value>Analysis Result Report</value>
  </data>
  <data name="AnalyzePage_AnalyzeButton" xml:space="preserve">
    <value>Analyze</value>
  </data>
  <data name="AnalyzePage_AnalyzerProgress" xml:space="preserve">
    <value>Progress: {0:P}</value>
  </data>
  <data name="AnalyzePage_AnalyzerUseIttoryuMode" xml:space="preserve">
    <value>Ittoryu mode</value>
  </data>
  <data name="AnalyzePage_AntidiagonalSwapButton" xml:space="preserve">
    <value>Anti-diagonal swap</value>
  </data>
  <data name="AnalyzePage_AreYouSureToReturnToEmpty" xml:space="preserve">
    <value>This will clear the puzzle, returning the puzzle to empty state. Are you sure?</value>
  </data>
  <data name="AnalyzePage_ArgumentsPolarScoreName" xml:space="preserve">
    <value>Score</value>
  </data>
  <data name="AnalyzePage_AutoSolve" xml:space="preserve">
    <value>View Solution</value>
  </data>
  <data name="AnalyzePage_BackdoorButton" xml:space="preserve">
    <value>Backdoors</value>
  </data>
  <data name="AnalyzePage_BaseDifficulty" xml:space="preserve">
    <value>Base difficulty: </value>
  </data>
  <data name="AnalyzePage_BatchGenerating" xml:space="preserve">
    <value>Batch generating to...</value>
  </data>
  <data name="AnalyzePage_BatchGeneratingTipDescription" xml:space="preserve">
    <value>Using the predefined strategy to batch generating puzzles, saving them to the specified target place</value>
  </data>
  <data name="AnalyzePage_BatchGeneratingToFile" xml:space="preserve">
    <value>To file</value>
  </data>
  <data name="AnalyzePage_BatchGeneratingToLibrary" xml:space="preserve">
    <value>To library</value>
  </data>
  <data name="AnalyzePage_Cancel" xml:space="preserve">
    <value>Cancel</value>
  </data>
  <data name="AnalyzePage_CancelAnalyzing" xml:space="preserve">
    <value>Cancel</value>
  </data>
  <data name="AnalyzePage_CannotOpenFile_FileIsEmpty" xml:space="preserve">
    <value>The currently chosen file is empty.</value>
  </data>
  <data name="AnalyzePage_CannotOpenFile_FileIsTooLarge" xml:space="preserve">
    <value>The currently chosen file is too large - it is oversized.</value>
  </data>
  <data name="AnalyzePage_CannotOpenFile_GridIsInvalidToParse" xml:space="preserve">
    <value>The puzzle in the file is invalid to be parsed.</value>
  </data>
  <data name="AnalyzePage_CannotOpenFile_GridIsNotUnique" xml:space="preserve">
    <value>The puzzle in the file does not contain a unique solution - it contains multiple solutions, or the puzzle is invalid.</value>
  </data>
  <data name="AnalyzePage_CannotOpenFile_ProgramIsSnapped" xml:space="preserve">
    <value>Cannot open the file picker because the current program is snapped, which is disallowed.</value>
  </data>
  <data name="AnalyzePage_ChooseFormats" xml:space="preserve">
    <value>Please choose the format that you want to save:</value>
  </data>
  <data name="AnalyzePage_Clear" xml:space="preserve">
    <value>Clear</value>
  </data>
  <data name="AnalyzePage_ClearAllViewItems" xml:space="preserve">
    <value>Clear all view items</value>
  </data>
  <data name="AnalyzePage_ClearViewItems" xml:space="preserve">
    <value>Clear items for current mode</value>
  </data>
  <data name="AnalyzePage_CommonCommands" xml:space="preserve">
    <value>Common Commands</value>
  </data>
  <data name="AnalyzePage_CopyCommandName" xml:space="preserve">
    <value>Copy</value>
  </data>
  <data name="AnalyzePage_CopyPictureCommandName" xml:space="preserve">
    <value>Copy image</value>
  </data>
  <data name="AnalyzePage_CurrentGridFormat" xml:space="preserve">
    <value>Current grid format</value>
  </data>
  <data name="AnalyzePage_CurrentGridFormatTreatingModifiableAsGiven" xml:space="preserve">
    <value>Current grid format, but all values will be treated as givens</value>
  </data>
  <data name="AnalyzePage_DiagonalSwapButton" xml:space="preserve">
    <value>Diagonal swap</value>
  </data>
  <data name="AnalyzePage_DifficultyChartTitle" xml:space="preserve">
    <value>Difficulty distribution</value>
  </data>
  <data name="AnalyzePage_DifficultyDistributionXLabel" xml:space="preserve">
    <value>Step Index</value>
  </data>
  <data name="AnalyzePage_DifficultyDistributionYLabel" xml:space="preserve">
    <value>Difficulty Rating</value>
  </data>
  <data name="AnalyzePage_DifficultyLevel" xml:space="preserve">
    <value>Level</value>
  </data>
  <data name="AnalyzePage_DifficultyLevelProportion" xml:space="preserve">
    <value>Difficulty level proportion</value>
  </data>
  <data name="AnalyzePage_DifficultyMax" xml:space="preserve">
    <value>Max</value>
  </data>
  <data name="AnalyzePage_DifficultyTotal" xml:space="preserve">
    <value>Total</value>
  </data>
  <data name="AnalyzePage_DisorderedIttoryu" xml:space="preserve">
    <value>Disordered Ittoryu</value>
  </data>
  <data name="AnalyzePage_DisorderedIttoryuDoesNotExist" xml:space="preserve">
    <value>Sorry, this puzzle does not contain a valid disordered ittoryu digit sequence :(</value>
  </data>
  <data name="AnalyzePage_DisorderedIttoryuOrderIs" xml:space="preserve">
    <value>Disordered ittoryu digit sequence: {0}</value>
  </data>
  <data name="AnalyzePage_DisorderedIttoryuOrderResult" xml:space="preserve">
    <value>Result of Disordered Ittoryu</value>
  </data>
  <data name="AnalyzePage_Drawing" xml:space="preserve">
    <value>Drawing</value>
  </data>
  <data name="AnalyzePage_EmptyGrid" xml:space="preserve">
    <value>&lt;Empty&gt;</value>
  </data>
  <data name="AnalyzePage_Ensure" xml:space="preserve">
    <value>Ensure...</value>
  </data>
  <data name="AnalyzePage_ErrorStepDescription" xml:space="preserve">
    <value>Error step description: {0}</value>
  </data>
  <data name="AnalyzePage_ErrorStepDialogCloseButtonText" xml:space="preserve">
    <value>Okay!</value>
  </data>
  <data name="AnalyzePage_ErrorStepEncountered" xml:space="preserve">
    <value>An error step has been encountered, which causes the analyzer module shut down. Please contact author to fix this issue.</value>
  </data>
  <data name="AnalyzePage_ErrorStepEncounteredTitle" xml:space="preserve">
    <value>Info</value>
  </data>
  <data name="AnalyzePage_ExcelFormat" xml:space="preserve">
    <value>Excel compatible format</value>
  </data>
  <data name="AnalyzePage_ExceptionThrown" xml:space="preserve">
    <value>Exception is thrown</value>
  </data>
  <data name="AnalyzePage_ExceptionThrownTitle" xml:space="preserve">
    <value>Info</value>
  </data>
  <data name="AnalyzePage_ExtraDifficultyCase" xml:space="preserve">
    <value>Extra difficulty cases:</value>
  </data>
  <data name="AnalyzePage_FailedToOpenFilePicker" xml:space="preserve">
    <value>Failed</value>
  </data>
  <data name="AnalyzePage_FetchPuzzleFromLibrary" xml:space="preserve">
    <value>Fetch from library</value>
  </data>
  <data name="AnalyzePage_FilterGatheredSteps" xml:space="preserve">
    <value>Filter gathered steps</value>
  </data>
  <data name="AnalyzePage_FilteringFailedDueToInvalidExpression" xml:space="preserve">
    <value>Filtering expression is invalid. Please check.</value>
  </data>
  <data name="AnalyzePage_FixGrid" xml:space="preserve">
    <value>Fix grid</value>
  </data>
  <data name="AnalyzePage_GatherStepsInCurrentGrid" xml:space="preserve">
    <value>Gather steps</value>
  </data>
  <data name="AnalyzePage_GenerateComment" xml:space="preserve">
    <value>The program uses a simple way to solve a puzzle, so the result is only used for reference.</value>
  </data>
  <data name="AnalyzePage_GenerateCommentTitle" xml:space="preserve">
    <value>Comments</value>
  </data>
  <data name="AnalyzePage_GenerateDate" xml:space="preserve">
    <value>Generate date:</value>
  </data>
  <data name="AnalyzePage_GeneratedPuzzleGivensIs" xml:space="preserve">
    <value>Givens: {0}{1}</value>
  </data>
  <data name="AnalyzePage_GeneratedPuzzleGivensNoRestriction" xml:space="preserve">
    <value>Any number of givens</value>
  </data>
  <data name="AnalyzePage_GenerateForMinimalPuzzle" xml:space="preserve">
    <value>Should Be Minimal? </value>
  </data>
  <data name="AnalyzePage_GenerateForMinimalPuzzleTooltip" xml:space="preserve">
    <value>If any one given in a puzzle cannot be removed, the puzzle will be minimal.</value>
  </data>
  <data name="AnalyzePage_GeneratingStrategySelected" xml:space="preserve">
    <value>Active strategy: Main</value>
  </data>
  <data name="AnalyzePage_GeneratorIsProcessing" xml:space="preserve">
    <value>Generator is processing...</value>
  </data>
  <data name="AnalyzePage_GivensCount" xml:space="preserve">
    <value>Givens count: </value>
  </data>
  <data name="AnalyzePage_HodokuFormat" xml:space="preserve">
    <value>Hodoku library compatible format</value>
  </data>
  <data name="AnalyzePage_InitialGridFormat" xml:space="preserve">
    <value>Initial grid format</value>
  </data>
  <data name="AnalyzePage_IsAMinimal" xml:space="preserve">
    <value>Is a minimal</value>
  </data>
  <data name="AnalyzePage_IsMinimal" xml:space="preserve">
    <value>Is Minimal puzzle: </value>
  </data>
  <data name="AnalyzePage_IsNotMinimal" xml:space="preserve">
    <value>Not a minimal</value>
  </data>
  <data name="AnalyzePage_IttoryuLength" xml:space="preserve">
    <value>Ittoryu path length: {0}</value>
  </data>
  <data name="AnalyzePage_IttoryuPathIsNotLimited" xml:space="preserve">
    <value>No limit for ittoryu path length</value>
  </data>
  <data name="AnalyzePage_LeftRightSwapButton" xml:space="preserve">
    <value>Left-Right swap</value>
  </data>
  <data name="AnalyzePage_LiveCharts" xml:space="preserve">
    <value>Data Charts</value>
  </data>
  <data name="AnalyzePage_LogicalSolverIgnoresHighAllocationAlgorithms" xml:space="preserve">
    <value>Ignore high-allocation techniques</value>
  </data>
  <data name="AnalyzePage_LogicalSolverIgnoresSlowAlgorithms" xml:space="preserve">
    <value>Ignore slow techniques</value>
  </data>
  <data name="AnalyzePage_LogicalSolverIsFullyApplied" xml:space="preserve">
    <value>Solver full applying</value>
  </data>
  <data name="AnalyzePage_MaxValueLegend" xml:space="preserve">
    <value>Max Value</value>
  </data>
  <data name="AnalyzePage_MinimalResult_AtLeastOneHintCanBeRemoved" xml:space="preserve">
    <value>No (at least one hint can be removed, e.g. {0})</value>
  </data>
  <data name="AnalyzePage_MinimalResult_NotUniquePuzzle" xml:space="preserve">
    <value>No (puzzle is not unique, or unfixed)</value>
  </data>
  <data name="AnalyzePage_MinimalResult_Yes" xml:space="preserve">
    <value>Yes</value>
  </data>
  <data name="AnalyzePage_MultipleLineGridFormat" xml:space="preserve">
    <value>Multiple-line simple grid format</value>
  </data>
  <data name="AnalyzePage_MultipleTechniquesSelected" xml:space="preserve">
    <value>{0} and {1} techniques in total</value>
  </data>
  <data name="AnalyzePage_NewPuzzle" xml:space="preserve">
    <value>New puzzle</value>
  </data>
  <data name="AnalyzePage_None" xml:space="preserve">
    <value>None</value>
  </data>
  <data name="AnalyzePage_NumberOfGivens" xml:space="preserve">
    <value> givens</value>
  </data>
  <data name="AnalyzePage_Okay" xml:space="preserve">
    <value>OK</value>
  </data>
  <data name="AnalyzePage_OpenFile" xml:space="preserve">
    <value>Open</value>
  </data>
  <data name="AnalyzePage_OpenSudokuFormat" xml:space="preserve">
    <value>OpenSudoku compatible format</value>
  </data>
  <data name="AnalyzePage_OutputFailed" xml:space="preserve">
    <value>Failed to Output</value>
  </data>
  <data name="AnalyzePage_PasteCommandName" xml:space="preserve">
    <value>Paste</value>
  </data>
  <data name="AnalyzePage_PencilmarkFormat" xml:space="preserve">
    <value>Pencilmarked format</value>
  </data>
  <data name="AnalyzePage_PivotItem_AttributeCheckingOperation" xml:space="preserve">
    <value>Attributes</value>
  </data>
  <data name="AnalyzePage_PivotItem_BasicOperations" xml:space="preserve">
    <value>Basics</value>
  </data>
  <data name="AnalyzePage_PivotItem_GeneratingOperations" xml:space="preserve">
    <value>Generating</value>
  </data>
  <data name="AnalyzePage_PivotItem_PrintingOperation" xml:space="preserve">
    <value>Printing</value>
  </data>
  <data name="AnalyzePage_PivotItem_ShuffleOperations" xml:space="preserve">
    <value>Transformations</value>
  </data>
  <data name="AnalyzePage_PleaseSelectDifficultyLevel" xml:space="preserve">
    <value>Difficulty Level:  </value>
  </data>
  <data name="AnalyzePage_PleaseSelectSymmetricPattern" xml:space="preserve">
    <value>Symmetric Pattern: </value>
  </data>
  <data name="AnalyzePage_PrintAnalysisResult" xml:space="preserve">
    <value>Print analysis</value>
  </data>
  <data name="AnalyzePage_PuzzleArgumentsPolar" xml:space="preserve">
    <value>Arguments</value>
  </data>
  <data name="AnalyzePage_PuzzleCode" xml:space="preserve">
    <value>Text code: </value>
  </data>
  <data name="AnalyzePage_PuzzleData" xml:space="preserve">
    <value>Puzzle Data</value>
  </data>
  <data name="AnalyzePage_PuzzleDirectability" xml:space="preserve">
    <value>Directability</value>
  </data>
  <data name="AnalyzePage_PuzzleExerciziability" xml:space="preserve">
    <value>Exercizibility</value>
  </data>
  <data name="AnalyzePage_PuzzleHasMultipleSolutions" xml:space="preserve">
    <value>Multiple solutions</value>
  </data>
  <data name="AnalyzePage_PuzzleHasNoSolution" xml:space="preserve">
    <value>No solution</value>
  </data>
  <data name="AnalyzePage_PuzzleHasUniqueSolution" xml:space="preserve">
    <value>Unique solution</value>
  </data>
  <data name="AnalyzePage_PuzzleHasUniqueSolutionButUnfixed" xml:space="preserve">
    <value>Unique solution, but with grid being unfixed</value>
  </data>
  <data name="AnalyzePage_PuzzleIs" xml:space="preserve">
    <value>Puzzle code: </value>
  </data>
  <data name="AnalyzePage_PuzzleIsInvalid" xml:space="preserve">
    <value>Puzzle is invalid. It means it has no solution, or contains multiple solutions, which is invalid case to be checked.</value>
  </data>
  <data name="AnalyzePage_PuzzleIsInvalidTitle" xml:space="preserve">
    <value>Failed</value>
  </data>
  <data name="AnalyzePage_PuzzleIsNotBugMultiple" xml:space="preserve">
    <value>This grid is not valid for BUG+n, no true candidates searched.</value>
  </data>
  <data name="AnalyzePage_PuzzleIsNotBugMultipleTitle" xml:space="preserve">
    <value>Info</value>
  </data>
  <data name="AnalyzePage_PuzzleRarity" xml:space="preserve">
    <value>Rarity</value>
  </data>
  <data name="AnalyzePage_Redo" xml:space="preserve">
    <value>Redo</value>
  </data>
  <data name="AnalyzePage_ResetCommandName" xml:space="preserve">
    <value>Reset</value>
  </data>
  <data name="AnalyzePage_RotateClockwiseButton" xml:space="preserve">
    <value>Rotate 90°</value>
  </data>
  <data name="AnalyzePage_RotateCounterclockwiseButton" xml:space="preserve">
    <value>Rotate -90°</value>
  </data>
  <data name="AnalyzePage_RotatePiButton" xml:space="preserve">
    <value>Rotate 180°</value>
  </data>
  <data name="AnalyzePage_SaveAsButtonContent" xml:space="preserve">
    <value>Save!</value>
  </data>
  <data name="AnalyzePage_SaveFile" xml:space="preserve">
    <value>Save</value>
  </data>
  <data name="AnalyzePage_SaveFileAnother" xml:space="preserve">
    <value>Save as</value>
  </data>
  <data name="AnalyzePage_SavePuzzleToLibrary" xml:space="preserve">
    <value>Save the puzzle to the library</value>
  </data>
  <data name="AnalyzePage_SearchAllSteps" xml:space="preserve">
    <value>Input search expression, e.g. name like '[Uu]nique\sRectangle.*'</value>
  </data>
  <data name="AnalyzePage_SelectAll" xml:space="preserve">
    <value>Select all</value>
  </data>
  <data name="AnalyzePage_SelectColor" xml:space="preserve">
    <value>Select color:</value>
  </data>
  <data name="AnalyzePage_SelectDrawingMode" xml:space="preserve">
    <value>Mode: </value>
  </data>
  <data name="AnalyzePage_SelectedDiamondRuleIs" xml:space="preserve">
    <value>Diamond Rule: {0}</value>
  </data>
  <data name="AnalyzePage_SelectedDifficultyLevelIs" xml:space="preserve">
    <value>Difficulty Level: {0}</value>
  </data>
  <data name="AnalyzePage_SelectedIttoryuIs" xml:space="preserve">
    <value>Ittoryu Length: {0}</value>
  </data>
  <data name="AnalyzePage_SelectedMinimalRuleIs" xml:space="preserve">
    <value>Minimal Rule: {0}</value>
  </data>
  <data name="AnalyzePage_SelectedSymmetricTypeIs" xml:space="preserve">
    <value>Symmetric Type: {0}</value>
  </data>
  <data name="AnalyzePage_SelectedTechniqueIs" xml:space="preserve">
    <value>Technique: {0}</value>
  </data>
  <data name="AnalyzePage_SimpleDescription" xml:space="preserve">
    <value>Step Description:</value>
  </data>
  <data name="AnalyzePage_SingleTechniquesSelected" xml:space="preserve">
    <value>{0}</value>
  </data>
  <data name="AnalyzePage_StepDetail" xml:space="preserve">
    <value>Solving Path</value>
  </data>
  <data name="AnalyzePage_SucceedToSaveFile" xml:space="preserve">
    <value>Successful</value>
  </data>
  <data name="AnalyzePage_SukakuFormat" xml:space="preserve">
    <value>Sukaku format</value>
  </data>
  <data name="AnalyzePage_Sure" xml:space="preserve">
    <value>Sure!</value>
  </data>
  <data name="AnalyzePage_TechniqueCount" xml:space="preserve">
    <value>Count</value>
  </data>
  <data name="AnalyzePage_TechniqueDifficultyRating" xml:space="preserve">
    <value>Difficulty Rating (≥ 1.0 and ≤ 12.0):</value>
  </data>
  <data name="AnalyzePage_TechniqueIndex" xml:space="preserve">
    <value>Index of Path:</value>
  </data>
  <data name="AnalyzePage_TechniqueMustAppear" xml:space="preserve">
    <value>Technique must appear: </value>
  </data>
  <data name="AnalyzePage_TechniqueName" xml:space="preserve">
    <value>Technique Name:</value>
  </data>
  <data name="AnalyzePage_TechniqueOrTechniqueGroupName" xml:space="preserve">
    <value>Technique</value>
  </data>
  <data name="AnalyzePage_TechniquesTable" xml:space="preserve">
    <value>Summary</value>
  </data>
  <data name="AnalyzePage_ToggleDisplayingCandidates" xml:space="preserve">
    <value>Show/Hide candidates</value>
  </data>
  <data name="AnalyzePage_TopBottomSwapButton" xml:space="preserve">
    <value>Top-Bottom swap</value>
  </data>
  <data name="AnalyzePage_TrueCandidateButton" xml:space="preserve">
    <value>True candidates</value>
  </data>
  <data name="AnalyzePage_UndefinedGrid" xml:space="preserve">
    <value>&lt;Undefined&gt;</value>
  </data>
  <data name="AnalyzePage_Undo" xml:space="preserve">
    <value>Undo</value>
  </data>
  <data name="AnalyzePage_UnfixGrid" xml:space="preserve">
    <value>Unfix grid</value>
  </data>
  <data name="AnalyzePage_Uniqueness" xml:space="preserve">
    <value>Solution Uniqueness: </value>
  </data>
  <data name="Anonymous" xml:space="preserve">
    <value>&lt;Anonymous&gt;</value>
  </data>
  <data name="AnonymousAuthor" xml:space="preserve">
    <value>&lt;Anonymous&gt;</value>
  </data>
  <data name="DifficultyLevel_Easy" xml:space="preserve">
    <value>Easy</value>
  </data>
  <data name="DifficultyLevel_Fiendish" xml:space="preserve">
    <value>Fiendish</value>
  </data>
  <data name="DifficultyLevel_Hard" xml:space="preserve">
    <value>Hard</value>
  </data>
  <data name="DifficultyLevel_Moderate" xml:space="preserve">
    <value>Moderate</value>
  </data>
  <data name="DifficultyLevel_Nightmare" xml:space="preserve">
    <value>Nightmare</value>
  </data>
  <data name="DifficultyLevel_None" xml:space="preserve">
    <value>None</value>
  </data>
  <data name="DrawingPage_InputCharacter" xml:space="preserve">
    <value>Input character as a baba group: </value>
  </data>
  <data name="DrawingPage_InputCharacterIsInvalid" xml:space="preserve">
    <value>Single character required :)</value>
  </data>
  <data name="DrawingPage_InputCharacterTextBoxPlaceholder" xml:space="preserve">
    <value>e.g. a, x, z, etc.</value>
  </data>
  <data name="DrawingPage_Intro" xml:space="preserve">
    <value>This page allows you drawing onto the sudoku grid.</value>
  </data>
  <data name="DrawingPage_SelectColor" xml:space="preserve">
    <value>Select color: </value>
  </data>
  <data name="DrawingPage_SelectLinkType" xml:space="preserve">
    <value>Select link type: </value>
  </data>
  <data name="DrawingPage_SelectMode" xml:space="preserve">
    <value>Select Mode: </value>
  </data>
  <data name="FileExtension_CommaSeparated" xml:space="preserve">
    <value>Comma-separated values format</value>
  </data>
  <data name="FileExtension_GeneratingHistory" xml:space="preserve">
    <value>Generating history file</value>
  </data>
  <data name="FileExtension_GridLibrary" xml:space="preserve">
    <value>Grid library file</value>
  </data>
  <data name="FileExtension_Picture" xml:space="preserve">
    <value>Portable picture format</value>
  </data>
  <data name="FileExtension_PlainTextDescription" xml:space="preserve">
    <value>Plain text format</value>
  </data>
  <data name="FileExtension_PortableDocument" xml:space="preserve">
    <value>Portable document format</value>
  </data>
  <data name="FileExtension_TextDescription" xml:space="preserve">
    <value>Sudoku puzzle format</value>
  </data>
  <data name="FileExtension_UserPreference" xml:space="preserve">
    <value>User preference file</value>
  </data>
  <data name="FontPicker_AdjustFontScale" xml:space="preserve">
    <value>Adjust font scale (range [0, 1]):</value>
  </data>
  <data name="FontPicker_SelectFontColor" xml:space="preserve">
    <value>Select color:</value>
  </data>
  <data name="FontPicker_SelectFontName" xml:space="preserve">
    <value>Select font:</value>
  </data>
  <data name="FontPicker_SelectFontPlaceholder" xml:space="preserve">
    <value>Select a font</value>
  </data>
  <data name="GeneratingStrategyPage_Cancel" xml:space="preserve">
    <value>Cancel</value>
  </data>
  <data name="GeneratingStrategyPage_CanRestrictGeneratingGivensCount" xml:space="preserve">
    <value>Limit the number of givens: </value>
  </data>
  <data name="GeneratingStrategyPage_DiamondPuzzle" xml:space="preserve">
    <value>Diamond</value>
  </data>
  <data name="GeneratingStrategyPage_DifficultyLevel" xml:space="preserve">
    <value>Difficulty Level: </value>
  </data>
  <data name="GeneratingStrategyPage_DifficultyLevelMustBeGreaterThan" xml:space="preserve">
    <value>Difficulty level greater than {0} expected.</value>
  </data>
  <data name="GeneratingStrategyPage_Edit" xml:space="preserve">
    <value>Edit</value>
  </data>
  <data name="GeneratingStrategyPage_Error" xml:space="preserve">
    <value>Error</value>
  </data>
  <data name="GeneratingStrategyPage_FirstAssignmentAttribute" xml:space="preserve">
    <value>Attribute on first assignment: </value>
  </data>
  <data name="GeneratingStrategyPage_GeneratedPuzzleGivensCount" xml:space="preserve">
    <value>Number of givens: </value>
  </data>
  <data name="GeneratingStrategyPage_GivensEnabledMustBePreviousControlSetTrue" xml:space="preserve">
    <value>Givens function must be enabled if the previous function is enabled.</value>
  </data>
  <data name="GeneratingStrategyPage_GivensHave" xml:space="preserve">
    <value>{0} givens</value>
  </data>
  <data name="GeneratingStrategyPage_Intro" xml:space="preserve">
    <value>This page provides with configured generating strategies used by analyzer page. The puzzle will be generated via the specified strategy displayed in this page.</value>
  </data>
  <data name="GeneratingStrategyPage_IsMinimalPuzzle" xml:space="preserve">
    <value>Minimal: </value>
  </data>
  <data name="GeneratingStrategyPage_IttoryuLength" xml:space="preserve">
    <value>Ittoryu length: </value>
  </data>
  <data name="GeneratingStrategyPage_IttroyuLengthEnabledMustBeEasy" xml:space="preserve">
    <value>Ittroyu function must be enabled if easy difficulty is selected.</value>
  </data>
  <data name="GeneratingStrategyPage_Main" xml:space="preserve">
    <value>Main</value>
  </data>
  <data name="GeneratingStrategyPage_NormalPuzzle" xml:space="preserve">
    <value>Normal</value>
  </data>
  <data name="GeneratingStrategyPage_PearlPuzzle" xml:space="preserve">
    <value>Pearl</value>
  </data>
  <data name="GeneratingStrategyPage_RealIttoryu" xml:space="preserve">
    <value>9 (Full Ittoryu)</value>
  </data>
  <data name="GeneratingStrategyPage_Submit" xml:space="preserve">
    <value>Submit</value>
  </data>
  <data name="GeneratingStrategyPage_Symmetry" xml:space="preserve">
    <value>Symmetry: </value>
  </data>
  <data name="GeneratingStrategyPage_TechniquesMustIncluded" xml:space="preserve">
    <value>Techniques must be included: </value>
  </data>
  <data name="GeneratingStrategyPage_ZeroIttoryu" xml:space="preserve">
    <value>0 (Completely not Ittoryu)</value>
  </data>
  <data name="HodokuDifficultyLevel_Easy" xml:space="preserve">
    <value>Easy</value>
  </data>
  <data name="HodokuDifficultyLevel_Extreme" xml:space="preserve">
    <value>Extreme</value>
  </data>
  <data name="HodokuDifficultyLevel_Hard" xml:space="preserve">
    <value>Hard</value>
  </data>
  <data name="HodokuDifficultyLevel_Medium" xml:space="preserve">
    <value>Medium</value>
  </data>
  <data name="HodokuDifficultyLevel_Unfair" xml:space="preserve">
    <value>Unfair</value>
  </data>
  <data name="HotkeyCheatTablePage_ClearCell" xml:space="preserve">
    <value>Clear a cell</value>
  </data>
  <data name="HotkeyCheatTablePage_ClearCellDescription" xml:space="preserve">
    <value>That means, the function will clear the cell, making the cell be the empty state. If the cell is a given cell (which means the initial sudoku puzzle uses this cell as a hint), the program will do nothing no matter whether you have triggered the hotkey</value>
  </data>
  <data name="HotkeyCheatTablePage_ClearCellValue" xml:space="preserve">
    <value>0</value>
  </data>
  <data name="HotkeyCheatTablePage_ClearRenderedItems" xml:space="preserve">
    <value>Clear all rendered items</value>
  </data>
  <data name="HotkeyCheatTablePage_ClearRenderedItemsValue" xml:space="preserve">
    <value>Esc Key</value>
  </data>
  <data name="HotkeyCheatTablePage_CopyCurrentGridCode" xml:space="preserve">
    <value>Copy code for grid at current state</value>
  </data>
  <data name="HotkeyCheatTablePage_CopyCurrentGridCodeValue" xml:space="preserve">
    <value>Ctrl + C</value>
  </data>
  <data name="HotkeyCheatTablePage_CopyCurrentGridPicture" xml:space="preserve">
    <value>Copy picture for grid at current state</value>
  </data>
  <data name="HotkeyCheatTablePage_CopyCurrentGridPictureValue" xml:space="preserve">
    <value>Ctrl + Shift + C</value>
  </data>
  <data name="HotkeyCheatTablePage_Description" xml:space="preserve">
    <value>This page lists the hotkeys that the functions that the program will use. You can use the following hotkeys to achieve some functions without clicking buttons.</value>
  </data>
  <data name="HotkeyCheatTablePage_DigitInput" xml:space="preserve">
    <value>Input a digit</value>
  </data>
  <data name="HotkeyCheatTablePage_DigitInputValue" xml:space="preserve">
    <value>1-9 (Including Keys in Number Pad)</value>
  </data>
  <data name="HotkeyCheatTablePage_EliminateCandidate" xml:space="preserve">
    <value>Eliminate a candidate</value>
  </data>
  <data name="HotkeyCheatTablePage_EliminateCandidateValue" xml:space="preserve">
    <value>Shift + 1-9</value>
  </data>
  <data name="HotkeyCheatTablePage_PasteCodeToProgram" xml:space="preserve">
    <value>Paste code to the program</value>
  </data>
  <data name="HotkeyCheatTablePage_PasteCodeToProgramValue" xml:space="preserve">
    <value>Ctrl + V</value>
  </data>
  <data name="HotkeyCheatTablePage_Redo" xml:space="preserve">
    <value>Redo</value>
  </data>
  <data name="HotkeyCheatTablePage_RedoValue" xml:space="preserve">
    <value>Ctrl + Y</value>
  </data>
  <data name="HotkeyCheatTablePage_SavePuzzleToLocalPath" xml:space="preserve">
    <value>Save puzzle to the local path</value>
  </data>
  <data name="HotkeyCheatTablePage_SavePuzzleToLocalPathValue" xml:space="preserve">
    <value>Ctrl + S</value>
  </data>
  <data name="HotkeyCheatTablePage_Undo" xml:space="preserve">
    <value>Undo</value>
  </data>
  <data name="HotkeyCheatTablePage_UndoValue" xml:space="preserve">
    <value>Ctrl + Z</value>
  </data>
  <data name="HotkeyCheatTablePage_ViewFirstView" xml:space="preserve">
    <value>View the first view</value>
  </data>
  <data name="HotkeyCheatTablePage_ViewFirstViewValue" xml:space="preserve">
    <value>Home Key</value>
  </data>
  <data name="HotkeyCheatTablePage_ViewLastView" xml:space="preserve">
    <value>View the last view</value>
  </data>
  <data name="HotkeyCheatTablePage_ViewLastViewValue" xml:space="preserve">
    <value>End Key</value>
  </data>
  <data name="HotkeyCheatTablePage_ViewNextView" xml:space="preserve">
    <value>View the next view</value>
  </data>
  <data name="HotkeyCheatTablePage_ViewNextViewValue" xml:space="preserve">
    <value>Equals Sign (=)</value>
  </data>
  <data name="HotkeyCheatTablePage_ViewPreviousView" xml:space="preserve">
    <value>View the previous view</value>
  </data>
  <data name="HotkeyCheatTablePage_ViewPreviousViewValue" xml:space="preserve">
    <value>Minus Sign (-)</value>
  </data>
  <data name="HotkeyCheatTablePage_ViewSolution" xml:space="preserve">
    <value>View solution</value>
  </data>
  <data name="HotkeyCheatTablePage_ViewSolutionValue" xml:space="preserve">
    <value>Ctrl + R</value>
  </data>
  <data name="LibraryCandidatesVisibility_AlwaysHidden" xml:space="preserve">
    <value>Always hidden</value>
  </data>
  <data name="LibraryCandidatesVisibility_AlwaysShown" xml:space="preserve">
    <value>Always shown</value>
  </data>
  <data name="LibraryCandidatesVisibility_ShownWhenExtraEliminatedCandidatesFound" xml:space="preserve">
    <value>Shown if extra-eliminated candidates exist</value>
  </data>
  <data name="LibraryCandidatesVisibility_ShownWhenPuzzleIsGreaterThanModerate" xml:space="preserve">
    <value>Shown if cannot be finished by easy &amp; moderate techniques</value>
  </data>
  <data name="LibraryPage_AddLibrary" xml:space="preserve">
    <value>Add Library...</value>
  </data>
  <data name="LibraryPage_AddLibraryDialogCancel" xml:space="preserve">
    <value>Cancel</value>
  </data>
  <data name="LibraryPage_AddLibraryDialogSure" xml:space="preserve">
    <value>Sure!</value>
  </data>
  <data name="LibraryPage_AddLibraryDialogTitle" xml:space="preserve">
    <value>Create a Library...</value>
  </data>
  <data name="LibraryPage_AddListItem" xml:space="preserve">
    <value>Add puzzles from file</value>
  </data>
  <data name="LibraryPage_AddOnePuzzle" xml:space="preserve">
    <value>Add a puzzle</value>
  </data>
  <data name="LibraryPage_AddOnePuzzleDialogCancel" xml:space="preserve">
    <value>Cancel</value>
  </data>
  <data name="LibraryPage_AddOnePuzzleDialogInputTextCode" xml:space="preserve">
    <value>Input text code:</value>
  </data>
  <data name="LibraryPage_AddOnePuzzleDialogSure" xml:space="preserve">
    <value>Sure!</value>
  </data>
  <data name="LibraryPage_AddOnePuzzleDialogTextCodeIsInvalid" xml:space="preserve">
    <value>Text is invalid to be parsed as a grid. Please check and try again.</value>
  </data>
  <data name="LibraryPage_AddOnePuzzleDialogTitle" xml:space="preserve">
    <value>Add One Puzzle...</value>
  </data>
  <data name="LibraryPage_ClearPuzzles" xml:space="preserve">
    <value>Clear all puzzles</value>
  </data>
  <data name="LibraryPage_CreateNewLibrary" xml:space="preserve">
    <value>Create an empty library</value>
  </data>
  <data name="LibraryPage_DeleteThisLibrary" xml:space="preserve">
    <value>Delete this library</value>
  </data>
  <data name="LibraryPage_Description" xml:space="preserve">
    <value>This page lists your libaries configured. You can click them to check puzzles for such libraries.</value>
  </data>
  <data name="LibraryPage_FileNameIsValidAsFileId" xml:space="preserve">
    <value>File name is invalid to be the file name. Please remove invalid characters and try again.</value>
  </data>
  <data name="LibraryPage_LibraryAuthor" xml:space="preserve">
    <value>Author</value>
  </data>
  <data name="LibraryPage_LibraryConfigFilePath" xml:space="preserve">
    <value>Config file path</value>
  </data>
  <data name="LibraryPage_LibraryDescription" xml:space="preserve">
    <value>Description</value>
  </data>
  <data name="LibraryPage_LibraryFilePath" xml:space="preserve">
    <value>File path</value>
  </data>
  <data name="LibraryPage_LibraryLastModified" xml:space="preserve">
    <value>Last modified</value>
  </data>
  <data name="LibraryPage_LibraryName" xml:space="preserve">
    <value>Library name</value>
  </data>
  <data name="LibraryPage_LibraryPath" xml:space="preserve">
    <value>Library file path: </value>
  </data>
  <data name="LibraryPage_LibraryPropertiesDialogClose" xml:space="preserve">
    <value>Close</value>
  </data>
  <data name="LibraryPage_LibraryPropertiesDialogTitle" xml:space="preserve">
    <value>Library properties</value>
  </data>
  <data name="LibraryPage_LibraryTags" xml:space="preserve">
    <value>Tags</value>
  </data>
  <data name="LibraryPage_LoadLibrary" xml:space="preserve">
    <value>Load a puzzle list file</value>
  </data>
  <data name="LibraryPage_ModifyProperties" xml:space="preserve">
    <value>Modify configuration...</value>
  </data>
  <data name="LibraryPage_ModifyPropertiesDialogCancel" xml:space="preserve">
    <value>Cancel</value>
  </data>
  <data name="LibraryPage_ModifyPropertiesDialogSure" xml:space="preserve">
    <value>Sure!</value>
  </data>
  <data name="LibraryPage_ModifyPropertiesDialogTitle" xml:space="preserve">
    <value>Modify Configuration...</value>
  </data>
  <data name="LibraryPage_Properties" xml:space="preserve">
    <value>Properties</value>
  </data>
  <data name="LibraryPage_PuzzlesCount" xml:space="preserve">
    <value>Number of puzzles</value>
  </data>
  <data name="LibraryPage_PuzzlesCountIsNowProcessing" xml:space="preserve">
    <value>Processing...</value>
  </data>
  <data name="LibraryPage_RemoveDuplicatePuzzles" xml:space="preserve">
    <value>Remove duplicates</value>
  </data>
  <data name="LibraryPage_Visit" xml:space="preserve">
    <value>Visit</value>
  </data>
  <data name="LibraryPuzzleTransformKinds_BandSwap" xml:space="preserve">
    <value>Band swap (Randomly swap two bands)</value>
  </data>
  <data name="LibraryPuzzleTransformKinds_ColumnSwap" xml:space="preserve">
    <value>Column swap (Randomly swap two columns)</value>
  </data>
  <data name="LibraryPuzzleTransformKinds_Digit" xml:space="preserve">
    <value>Digit swap (Randomly swap two digits)</value>
  </data>
  <data name="LibraryPuzzleTransformKinds_MirrorAntidiagonal" xml:space="preserve">
    <value>Anti-diagonal mirror (Swap cells from sides related to anti-diagonal)</value>
  </data>
  <data name="LibraryPuzzleTransformKinds_MirrorDiagonal" xml:space="preserve">
    <value>Diagonal mirror (Swap cells from sides related to diagonal)</value>
  </data>
  <data name="LibraryPuzzleTransformKinds_MirrowLeftRight" xml:space="preserve">
    <value>Left-right mirror (Swap cells from left and right side of the grid)</value>
  </data>
  <data name="LibraryPuzzleTransformKinds_MirrowTopBottom" xml:space="preserve">
    <value>Top-bottom mirror (Swap cells from top and bottom side of the grid)</value>
  </data>
  <data name="LibraryPuzzleTransformKinds_RotateClockwise" xml:space="preserve">
    <value>Rotate clockwise (Rotate grid clockwise)</value>
  </data>
  <data name="LibraryPuzzleTransformKinds_RotateCounterclockwise" xml:space="preserve">
    <value>Rotate counter-clockwise (Rotate grid counter-clockwise)</value>
  </data>
  <data name="LibraryPuzzleTransformKinds_RowSwap" xml:space="preserve">
    <value>Row swap (Randomly swap two rows)</value>
  </data>
  <data name="LibraryPuzzleTransformKinds_TowerSwap" xml:space="preserve">
    <value>Tower swap (Randomly swap two towers)</value>
  </data>
  <data name="MainWindow_About" xml:space="preserve">
    <value>About</value>
  </data>
  <data name="MainWindow_AboutPageTitle" xml:space="preserve">
    <value>About...</value>
  </data>
  <data name="MainWindow_AnalysisPreferenceItemsPageTitle" xml:space="preserve">
    <value>Analysis Options</value>
  </data>
  <data name="MainWindow_Analyze" xml:space="preserve">
    <value>Analyze</value>
  </data>
  <data name="MainWindow_AnalyzePageTitle" xml:space="preserve">
    <value>Solving &amp; Analysis</value>
  </data>
  <data name="MainWindow_BasicFunctions" xml:space="preserve">
    <value>Basic Functions</value>
  </data>
  <data name="MainWindow_BasicPreferenceItemsPageTitle" xml:space="preserve">
    <value>Program Basic Options</value>
  </data>
  <data name="MainWindow_DrawingPageTitle" xml:space="preserve">
    <value>Customized Drawing</value>
  </data>
  <data name="MainWindow_DrawingPreferenceItemsPageTitle" xml:space="preserve">
    <value>Drawing Options</value>
  </data>
  <data name="MainWindow_Experiemental" xml:space="preserve">
    <value>Experimental</value>
  </data>
  <data name="MainWindow_ExtraFunctions" xml:space="preserve">
    <value>Extra Functions</value>
  </data>
  <data name="MainWindow_GeneratingStrategy" xml:space="preserve">
    <value>Generating Strategies</value>
  </data>
  <data name="MainWindow_GeneratingStrategyPageTitle" xml:space="preserve">
    <value>Generating Strategies</value>
  </data>
  <data name="MainWindow_HotkeyCheatTable" xml:space="preserve">
    <value>Hotkeys</value>
  </data>
  <data name="MainWindow_HotkeyCheatTablePageTitle" xml:space="preserve">
    <value>Hotkey Cheat Table</value>
  </data>
  <data name="MainWindow_LibraryPageTitle" xml:space="preserve">
    <value>User-Defined Puzzle Libraries</value>
  </data>
  <data name="MainWindow_LibraryPreferenceItemsPageTitle" xml:space="preserve">
    <value>Library Preferences</value>
  </data>
  <data name="MainWindow_LibraryPuzzleDetailsPageTitle" xml:space="preserve">
    <value>Library Puzzles</value>
  </data>
  <data name="MainWindow_Menu" xml:space="preserve">
    <value>Menu</value>
  </data>
  <data name="MainWindow_OcrPageItem" xml:space="preserve">
    <value>OCR</value>
  </data>
  <data name="MainWindow_OcrPageTitle" xml:space="preserve">
    <value>Sudoku Puzzle Recognition</value>
  </data>
  <data name="MainWindow_ProgramManual" xml:space="preserve">
    <value>Program Manual</value>
  </data>
  <data name="MainWindow_PuzzleLibraryPage" xml:space="preserve">
    <value>Puzzle Libraries</value>
  </data>
  <data name="MainWindow_Search" xml:space="preserve">
    <value>Search...</value>
  </data>
  <data name="MainWindow_Settings" xml:space="preserve">
    <value>Settings</value>
  </data>
  <data name="MainWindow_SettingsPageTitle" xml:space="preserve">
    <value>Settings &amp; Preferences</value>
  </data>
  <data name="MainWindow_SingleCountingPracticing" xml:space="preserve">
    <value>Single Counting Practicing</value>
  </data>
  <data name="MainWindow_SingleCountingPracticingPageTitle" xml:space="preserve">
    <value>Single Counting Practicing</value>
  </data>
  <data name="MainWindow_StepSearcherSorterPageTitle" xml:space="preserve">
    <value>Sorting step searchers...</value>
  </data>
  <data name="MainWindow_TechniqueGallery" xml:space="preserve">
    <value>Techniques Gallery</value>
  </data>
  <data name="MainWindow_TechniqueGalleryPageTitle" xml:space="preserve">
    <value>Techniques Gallery</value>
  </data>
  <data name="MainWindow_TechniqueSelectionPageTitle" xml:space="preserve">
    <value>Select Techniques...</value>
  </data>
  <data name="No" xml:space="preserve">
    <value>No</value>
  </data>
  <data name="NoDescription" xml:space="preserve">
    <value>&lt;No Description&gt;</value>
  </data>
  <data name="NoName" xml:space="preserve">
    <value>&lt;No Name&gt;</value>
  </data>
  <data name="NoTags" xml:space="preserve">
    <value>&lt;No Tags&gt;</value>
  </data>
  <data name="OcrPage_DescriptionPart1" xml:space="preserve">
    <value>This page uses OCR technique to recognize from a picture, and convert it into a valid sudoku puzzle to be used in the current program.</value>
  </data>
  <data name="OcrPage_DescriptionPart2" xml:space="preserve">
    <value>This function is experimental one. Please DO NOT rely on it.</value>
  </data>
  <data name="OcrPage_LanguageIsNotSupportedForNow" xml:space="preserve">
    <value>Sorry. OCR engine requires some items (e.g. language packages) that may not be supported for your device. You cannot use this engine due to the lack of such APIs.</value>
  </data>
  <data name="OcrPage_LanguageIsNotSupportedForNowTitle" xml:space="preserve">
    <value>OCR Engine Error</value>
  </data>
  <data name="OcrPage_ReadPicture" xml:space="preserve">
    <value>Read picture</value>
  </data>
  <data name="SettingsPage_1033" xml:space="preserve">
    <value>English</value>
  </data>
  <data name="SettingsPage_2052" xml:space="preserve">
    <value>Chinese Simplified (简体中文)</value>
  </data>
  <data name="SettingsPage_AlignedExclusionMaxSearchingSize" xml:space="preserve">
    <value>Maximum number of cell permutation in aligned exclusion</value>
  </data>
  <data name="SettingsPage_AlignedExclusionMaxSearchingSizeDescription" xml:space="preserve">
    <value>A value controlling the complexity of searching operation for Aligned Exclusion technique. The maximum possible value is 5, recommend value is 3, and the minimum value is 2. It cannot be negative.</value>
  </data>
  <data name="SettingsPage_AllLevelsAllowed" xml:space="preserve">
    <value>Allow all levels</value>
  </data>
  <data name="SettingsPage_AllowAlmostLockedQuadruples" xml:space="preserve">
    <value>Allow Almost Locked Quadruples (ALQs)</value>
  </data>
  <data name="SettingsPage_AllowCollisionOnAlmostLockedSetXyWing" xml:space="preserve">
    <value>Allow collision on ALS-XY-Wing</value>
  </data>
  <data name="SettingsPage_AllowCollisionOnAlmostLockedSetXzRule" xml:space="preserve">
    <value>Allow collision on ALS-XZ</value>
  </data>
  <data name="SettingsPage_AllowDirectClaiming" xml:space="preserve">
    <value>Direct Claiming</value>
  </data>
  <data name="SettingsPage_AllowDirectHiddenSubset" xml:space="preserve">
    <value>Direct Hidden Subset</value>
  </data>
  <data name="SettingsPage_AllowDirectLockedHiddenSubset" xml:space="preserve">
    <value>Direct Locked Hidden Subset</value>
  </data>
  <data name="SettingsPage_AllowDirectLockedSubset" xml:space="preserve">
    <value>Direct Locked Subset</value>
  </data>
  <data name="SettingsPage_AllowDirectNakedSubset" xml:space="preserve">
    <value>Direct Naked Subset</value>
  </data>
  <data name="SettingsPage_AllowDirectPointing" xml:space="preserve">
    <value>Direct Pointing</value>
  </data>
  <data name="SettingsPage_AllowedDirectTechniques" xml:space="preserve">
    <value>Allowed direct techinques</value>
  </data>
  <data name="SettingsPage_AllowedDirectTechniquesDescription" xml:space="preserve">
    <value>"Direct Techniques" are techniques that are based on singles, but they will rely on some easy techniques only producing eliminations like Intersection and Subset. This option can make such direct techniques available in direct view mode. Disabled techniques here won't be appeared in the analysis operation.</value>
  </data>
  <data name="SettingsPage_AllowIncompleteUniqueRectangles" xml:space="preserve">
    <value>Allow searching for Incomplete Unique Rectangle</value>
  </data>
  <data name="SettingsPage_AllowIrregularWingSubtypes" xml:space="preserve">
    <value>Allowed irregular wing subtypes</value>
  </data>
  <data name="SettingsPage_AllowIrregularWingSubtypesDescription" xml:space="preserve">
    <value>The name of the subtypes are "terrible", so I will give you the pattern detail of each subtype. The brace means strong or weak links are produced in cells</value>
  </data>
  <data name="SettingsPage_AllowLoopedPatternsOnAlmostLockedSetXzRule" xml:space="preserve">
    <value>Allow Doubly-Linked ALS-XZ</value>
  </data>
  <data name="SettingsPage_AllowSiameseComplexFish" xml:space="preserve">
    <value>Allow Siamese Fish (Franken/Mutant Fish)</value>
  </data>
  <data name="SettingsPage_AllowSiameseNormalFish" xml:space="preserve">
    <value>Allow Siamese Fish (Normal Fish)</value>
  </data>
  <data name="SettingsPage_AllowSiameseXyzRing" xml:space="preserve">
    <value>Allow Siamese XYZ-Rings (Grouped, Nice, etc.)</value>
  </data>
  <data name="SettingsPage_AlmostLockedSetsAndIntersectionsGroup" xml:space="preserve">
    <value>Almost Locked Sets (ALS) &amp; Intersections</value>
  </data>
  <data name="SettingsPage_AlmostLockedSetsColors" xml:space="preserve">
    <value>Colors of Almost Locked Sets</value>
  </data>
  <data name="SettingsPage_AlsoDisplayEnglishNameOfTheStep" xml:space="preserve">
    <value>Also display English name of the step</value>
  </data>
  <data name="SettingsPage_AlsoSaveBatchGeneratedPuzzlesIntoHistory" xml:space="preserve">
    <value>Also saves for batch-generated puzzles into history</value>
  </data>
  <data name="SettingsPage_Analysis" xml:space="preserve">
    <value>Solving &amp; Analysis</value>
  </data>
  <data name="SettingsPage_AnalysisDescription" xml:space="preserve">
    <value>This page lists options that controls the analysis and gathering solving steps of a puzzle</value>
  </data>
  <data name="SettingsPage_AnimationFeedback" xml:space="preserve">
    <value>Animation Feedbacks</value>
  </data>
  <data name="SettingsPage_AssignmentColor" xml:space="preserve">
    <value>Assignments</value>
  </data>
  <data name="SettingsPage_AssignmentDisplayMode" xml:space="preserve">
    <value>Display mode for assignments</value>
  </data>
  <data name="SettingsPage_AutoCachePuzzleAndViews" xml:space="preserve">
    <value>Cache puzzle and view</value>
  </data>
  <data name="SettingsPage_AutoCachePuzzleAndViewsDescription" xml:space="preserve">
    <value>This option will control the behavior of caching puzzles after you switched pages or closed the program. If the program is re-started, launched and analyzer page is displayed, this option will control whether the last puzzle and views should be displayed. This option can fast recover the analyzing environment.</value>
  </data>
  <data name="SettingsPage_AuxiliaryColors" xml:space="preserve">
    <value>Auxiliary colors</value>
  </data>
  <data name="SettingsPage_AuxiliaryColorsDescription" xml:space="preserve">
    <value>Auxiliary colors are used by views, for displaying highlighted elements in a technique step</value>
  </data>
  <data name="SettingsPage_BabaGroupFontData" xml:space="preserve">
    <value>Baba Is Group</value>
  </data>
  <data name="SettingsPage_Backdrop" xml:space="preserve">
    <value>Program background style</value>
  </data>
  <data name="SettingsPage_BackdropDescription" xml:space="preserve">
    <value>This option is deprecated, meaning you cannot modify for this option because it is no longer supported by Windows. The backdrops will be back if higher versions of Windows application SDK.</value>
  </data>
  <data name="SettingsPage_Backdrop_Acrylic" xml:space="preserve">
    <value>Acrylic</value>
  </data>
  <data name="SettingsPage_Backdrop_Default" xml:space="preserve">
    <value>Default (White background)</value>
  </data>
  <data name="SettingsPage_Backdrop_Mica" xml:space="preserve">
    <value>Mica</value>
  </data>
  <data name="SettingsPage_Backdrop_MicaDeep" xml:space="preserve">
    <value>Mica deep</value>
  </data>
  <data name="SettingsPage_Backslash" xml:space="preserve">
    <value>Backslash (\)</value>
  </data>
  <data name="SettingsPage_Basic" xml:space="preserve">
    <value>Basic preferences</value>
  </data>
  <data name="SettingsPage_BasicDescription" xml:space="preserve">
    <value>This page lists options that controls the program itself</value>
  </data>
  <data name="SettingsPage_BorderColor" xml:space="preserve">
    <value>Border</value>
  </data>
  <data name="SettingsPage_CandidateFontData" xml:space="preserve">
    <value>Candidate font</value>
  </data>
  <data name="SettingsPage_CandidateViewNodeDisplayMode" xml:space="preserve">
    <value>Display mode for candidates</value>
  </data>
  <data name="SettingsPage_CandidateViewNodeDisplayModeDescription" xml:space="preserve">
    <value>This option controls the behavior on displaying a candidate.</value>
  </data>
  <data name="SettingsPage_CannibalismColor" xml:space="preserve">
    <value>Cannibalism</value>
  </data>
  <data name="SettingsPage_ChainColor" xml:space="preserve">
    <value>Chain links</value>
  </data>
  <data name="SettingsPage_ChainStrokeThicknessTitle" xml:space="preserve">
    <value>Stroke thickness of chain links</value>
  </data>
  <data name="SettingsPage_CheckValueTypes" xml:space="preserve">
    <value>Check for Extended Almost Locked Candidates</value>
  </data>
  <data name="SettingsPage_Colors" xml:space="preserve">
    <value>Colors</value>
  </data>
  <data name="SettingsPage_ConceptNotationBasedKind" xml:space="preserve">
    <value>Notation mode</value>
  </data>
  <data name="SettingsPage_ConceptNotationBasedKindDescription" xml:space="preserve">
    <value>This option controls the desired mode for describing a cell, candidate, house and so on using text. "RxCy" is suggested mode.</value>
  </data>
  <data name="SettingsPage_CoordinateLabelFontData" xml:space="preserve">
    <value>Coordinate label font</value>
  </data>
  <data name="SettingsPage_Coordinates" xml:space="preserve">
    <value>Coordinates</value>
  </data>
  <data name="SettingsPage_Cross" xml:space="preserve">
    <value>Cross</value>
  </data>
  <data name="SettingsPage_CurrentlySelectedThemeIs" xml:space="preserve">
    <value>Hey! Currently you use {0}, so all options related to colors will only display used by {0}. If you want to modify options related to the other theme, please switch to {1} in basic configuration page first.</value>
  </data>
  <data name="SettingsPage_CursorBackgroundColor" xml:space="preserve">
    <value>Cursor background</value>
  </data>
  <data name="SettingsPage_CyclingCellLinkDashStyle" xml:space="preserve">
    <value>Cycling cell-link dash style</value>
  </data>
  <data name="SettingsPage_DarkTheme" xml:space="preserve">
    <value>Dark</value>
  </data>
  <data name="SettingsPage_DarkThemeFullName" xml:space="preserve">
    <value>dark theme</value>
  </data>
  <data name="SettingsPage_DashStyles" xml:space="preserve">
    <value>Dash Styles</value>
  </data>
  <data name="SettingsPage_DeadlyPatternsGroup" xml:space="preserve">
    <value>Deadly Patterns</value>
  </data>
  <data name="SettingsPage_DefaultTheme" xml:space="preserve">
    <value>Automatic</value>
  </data>
  <data name="SettingsPage_DeltaCandidateColor" xml:space="preserve">
    <value>Delta candidates</value>
  </data>
  <data name="SettingsPage_DeltaCandidateColorDescription" xml:space="preserve">
    <value>Delta candidates are ones that are incorrect eliminations</value>
  </data>
  <data name="SettingsPage_DeltaCellColor" xml:space="preserve">
    <value>Delta cells</value>
  </data>
  <data name="SettingsPage_DeltaCellColorDescription" xml:space="preserve">
    <value>Delta cells are digits that are confilct with its same house</value>
  </data>
  <data name="SettingsPage_Deltas" xml:space="preserve">
    <value>Deltas</value>
  </data>
  <data name="SettingsPage_DifficultyLevelBackgrounds" xml:space="preserve">
    <value>Background colors of difficulty levels</value>
  </data>
  <data name="SettingsPage_DifficultyLevelForegrounds" xml:space="preserve">
    <value>Foreground colors of difficulty levels</value>
  </data>
  <data name="SettingsPage_DifficultyLevelMode" xml:space="preserve">
    <value>Behavior on difficulty level of step collector</value>
  </data>
  <data name="SettingsPage_DifficultyLevelModeDescription" xml:space="preserve">
    <value>This option controls the behavior which level of steps that a step collector can collect. The more number of steps can be collected, the slower the program will be executed.</value>
  </data>
  <data name="SettingsPage_DirectHiddenSubsetMaxSize" xml:space="preserve">
    <value>Max size of Direct Hidden Subsets (including Locked Hidden Subsets)</value>
  </data>
  <data name="SettingsPage_DirectHiddenSubsetMaxSizeDescription" xml:space="preserve">
    <value>Same as above, but this option controls with Direct Hidden Subsets. The suggested value is 2, and the maximum value is 4.</value>
  </data>
  <data name="SettingsPage_DirectNakedSubsetMaxSize" xml:space="preserve">
    <value>Max size of Direct Naked Subsets (including Locked Subsets and Naked Subsets (+))</value>
  </data>
  <data name="SettingsPage_DirectNakedSubsetMaxSizeDescription" xml:space="preserve">
    <value>Sometimes subsets whose size greater than 2 are not "direct". This option can control with this in searching for Direct Naked Subsets. This option only works with direct techniques (mentioned above this option). The suggested value is 2, and the maximum value is 4.</value>
  </data>
  <data name="SettingsPage_DirectTechniquesGroup" xml:space="preserve">
    <value>Single, Direct Intersection &amp; Direct Subset</value>
  </data>
  <data name="SettingsPage_DisableFinnedOrSashimiXWing" xml:space="preserve">
    <value>Disable for Finned X-Wings &amp; Sashimi X-Wings</value>
  </data>
  <data name="SettingsPage_DisableFinnedOrSashimiXWingDescription" xml:space="preserve">
    <value>Grouped &amp; non-grouped Skyscrapers are equivalent to X-Wings, but some users may be used to spotting for skyscrapers and grouped skyscrapers instead of finned or sashimi X-Wings. This option can disable for Finned X-Wings &amp; Sashimi X-Wings.</value>
  </data>
  <data name="SettingsPage_DisableSudokuPaneLayoutDisplaying" xml:space="preserve">
    <value>Disable flyout in sudoku pane when right-clicked</value>
  </data>
  <data name="SettingsPage_DisplayCandidatesForPuzzles" xml:space="preserve">
    <value>Candidate displaying</value>
  </data>
  <data name="SettingsPage_DisplayCandidatesForPuzzlesDescription" xml:space="preserve">
    <value>Due to unknown information of candidate visibility, we cannot determine which kind of candidate displaying case is good. This option gives you some options you can control for this behavior.</value>
  </data>
  <data name="SettingsPage_DisplayCursorsDescription" xml:space="preserve">
    <value>Cursors are a group of highlighted cells that describes what cell your cursor point points to.</value>
  </data>
  <data name="SettingsPage_DisplayCursorsTitle" xml:space="preserve">
    <value>Display for cursors</value>
  </data>
  <data name="SettingsPage_DistinctDirectAndIndirectModes" xml:space="preserve">
    <value>Distinct direct and indirect modes</value>
  </data>
  <data name="SettingsPage_DistinctDirectAndIndirectModesDescription" xml:space="preserve">
    <value>This option controls the case whether the program will display candidates. If all candidates are displayed, we can re-order the searching logic (making naked singles before hidden singles) to make the solving and analysis experience better. Hidden subsets will be also re-arranged in this option. However, this option will not take any effect if ittoryu settings are enabled (because ittoryu modes are used in ONLY direct views).</value>
  </data>
  <data name="SettingsPage_DistinctWithDeltaDigitsDescription" xml:space="preserve">
    <value>In a puzzle with a unique solution, the program can check whether the digits input (deleted) is correct. If this option is on, the program will use another color to display wrong conclusions.</value>
  </data>
  <data name="SettingsPage_DistinctWithDeltaDigitsTitle" xml:space="preserve">
    <value>Distinct with delta digits</value>
  </data>
  <data name="SettingsPage_Drawing" xml:space="preserve">
    <value>Drawing</value>
  </data>
  <data name="SettingsPage_DrawingDescription" xml:space="preserve">
    <value>This page lists options that controls the drawing and rendering of sudoku puzzles</value>
  </data>
  <data name="SettingsPage_Duality" xml:space="preserve">
    <value>Duality</value>
  </data>
  <data name="SettingsPage_EliminationColor" xml:space="preserve">
    <value>Eliminations</value>
  </data>
  <data name="SettingsPage_EliminationDisplayMode" xml:space="preserve">
    <value>Display mode for eliminations</value>
  </data>
  <data name="SettingsPage_EmptyCellCharacter" xml:space="preserve">
    <value>Placeholder for empty cells in text</value>
  </data>
  <data name="SettingsPage_EnableAnimationFeedback" xml:space="preserve">
    <value>Enable animation feedback</value>
  </data>
  <data name="SettingsPage_EnableAnimationFeedbackDescription" xml:space="preserve">
    <value>If this option is set true, when you adjust state of the sudoku grid pane, you can see animation (such as candidates ease in/out). Such animations are called "Animation Feedback".</value>
  </data>
  <data name="SettingsPage_EnableCornerRadiusForSudokuPanes" xml:space="preserve">
    <value>Enable corner radius property for sudoku panes</value>
  </data>
  <data name="SettingsPage_EnableDoubleTapFillingForSudokuPane" xml:space="preserve">
    <value>Enable double tapping to fill digit</value>
  </data>
  <data name="SettingsPage_EnableDoubleTapFillingForSudokuPaneDescription" xml:space="preserve">
    <value>If this option is enabled, when you double-clicked a candidate (requiring displaying candidates), the digit can be automatically input into the cell.
In addition, some sudoku panels in some pages may not be related to this option because of not displaying of candidates.</value>
  </data>
  <data name="SettingsPage_EnableFullHouse" xml:space="preserve">
    <value>Enable technique "Full House"</value>
  </data>
  <data name="SettingsPage_EnableFullHouseDescription" xml:space="preserve">
    <value>If disabled, the technique that uses only one house with only one cell being empty will be treated as naked single</value>
  </data>
  <data name="SettingsPage_EnableLastDigit" xml:space="preserve">
    <value>Enable technique "Last Digit"</value>
  </data>
  <data name="SettingsPage_EnableRightTapRemovingForSudokuPane" xml:space="preserve">
    <value>Enable right tapping to remove digit</value>
  </data>
  <data name="SettingsPage_EnableRightTapRemovingForSudokuPaneDescription" xml:space="preserve">
    <value>If this option is enabled, when you right-clicked a candidate (requiring displaying candidates), the digit will be removed from the cell.
In additional, some sudoku panels in some pages may not be related to this option because of not displaying of candidates.</value>
  </data>
  <data name="SettingsPage_EndofinColor" xml:space="preserve">
    <value>Endo-fins</value>
  </data>
  <data name="SettingsPage_ExcelNotation" xml:space="preserve">
    <value>Excel</value>
  </data>
  <data name="SettingsPage_ExofinColor" xml:space="preserve">
    <value>Exo-fins</value>
  </data>
  <data name="SettingsPage_FinalRowLetterInK9Notation" xml:space="preserve">
    <value>K9 Notation - Final row identifier</value>
  </data>
  <data name="SettingsPage_FinalRowLetter_I" xml:space="preserve">
    <value>I (i)</value>
  </data>
  <data name="SettingsPage_FinalRowLetter_J" xml:space="preserve">
    <value>J (j)</value>
  </data>
  <data name="SettingsPage_FinalRowLetter_K" xml:space="preserve">
    <value>K (k)</value>
  </data>
  <data name="SettingsPage_FishesGroup" xml:space="preserve">
    <value>Fishes</value>
  </data>
  <data name="SettingsPage_Fonts" xml:space="preserve">
    <value>Fonts</value>
  </data>
  <data name="SettingsPage_GivenFontData" xml:space="preserve">
    <value>Given font</value>
  </data>
  <data name="SettingsPage_HiddenSinglesInBlockFirst" xml:space="preserve">
    <value>Search for Hidden Single in Block first</value>
  </data>
  <data name="SettingsPage_HighlightBackgroundOpacityTitle" xml:space="preserve">
    <value>Opacity of background-styled highlighted items</value>
  </data>
  <data name="SettingsPage_HighlightedPencilmarkBackgroundEllipseScaleTitle" xml:space="preserve">
    <value>Scale of highlighted candidate background circles</value>
  </data>
  <data name="SettingsPage_History" xml:space="preserve">
    <value>History</value>
  </data>
  <data name="SettingsPage_HollowCircle" xml:space="preserve">
    <value>Hollow circle</value>
  </data>
  <data name="SettingsPage_HollowSquare" xml:space="preserve">
    <value>Hollow square</value>
  </data>
  <data name="SettingsPage_HouseCompletedFeedbackColor" xml:space="preserve">
    <value>Color for completed house feedback</value>
  </data>
  <data name="SettingsPage_HouseCompletedFeedbackColorDescription" xml:space="preserve">
    <value>When you fill with a digit into a cell, making the containing house be completed, animation feedback will be triggered with a color specified here.</value>
  </data>
  <data name="SettingsPage_HouseNotationOnlyDisplayCapitalsInRxCyNotation" xml:space="preserve">
    <value>RxCy Notation - Only output capitals 'r', 'c' and 'b' for houses</value>
  </data>
  <data name="SettingsPage_HWing" xml:space="preserve">
    <value>H-Wing: </value>
  </data>
  <data name="SettingsPage_HWingPattern" xml:space="preserve">
    <value>(x=y)-(y=z)-z=z</value>
  </data>
  <data name="SettingsPage_Intro" xml:space="preserve">
    <value>Here lists the preference items that will be used in the program. You can modify and adjust them with a new value to make the program be more suitable to be used. All preference items are saved on-time, however such items require restarting.</value>
  </data>
  <data name="SettingsPage_IrregularWingGroup" xml:space="preserve">
    <value>Irregular Wings</value>
  </data>
  <data name="SettingsPage_IttoryuSettingsGroup" xml:space="preserve">
    <value>Ittoryu</value>
  </data>
  <data name="SettingsPage_IttoryuSettingsGroupDescription" xml:space="preserve">
    <value>finish all candidate positions of digit 1, and then finish for digit 2s, 3s, 4s and so on.</value>
  </data>
  <data name="SettingsPage_IttoryuSupportedTechniques" xml:space="preserve">
    <value>Support techniques to be used via check ittoryu</value>
  </data>
  <data name="SettingsPage_IttoryuSupportedTechniquesDescription" xml:space="preserve">
    <value>The current expander displays for techniques which will be used in checking whether a puzzle is an ittoryu puzzle or not. By default, all single techniques will be included: Hidden Singles, Naked Singles and Full Houses. Last Digits will be replaced with Hidden Singles in Block.</value>
  </data>
  <data name="SettingsPage_IttoryuTechnique_FullHouse" xml:space="preserve">
    <value>Full House (Cannot be disabled)</value>
  </data>
  <data name="SettingsPage_IttoryuTechnique_HiddenSingleBlock" xml:space="preserve">
    <value>Hidden Single in Block (Not suggested for disabled)</value>
  </data>
  <data name="SettingsPage_IttoryuTechnique_HiddenSingleColumn" xml:space="preserve">
    <value>Hidden Single in Column</value>
  </data>
  <data name="SettingsPage_IttoryuTechnique_HiddenSingleRow" xml:space="preserve">
    <value>Hidden Single in Row</value>
  </data>
  <data name="SettingsPage_IttoryuTechnique_NakedSingle" xml:space="preserve">
    <value>Naked Single</value>
  </data>
  <data name="SettingsPage_K9Notation" xml:space="preserve">
    <value>K9</value>
  </data>
  <data name="SettingsPage_Language" xml:space="preserve">
    <value>Language</value>
  </data>
  <data name="SettingsPage_LanguageDescription" xml:space="preserve">
    <value>If you have already changed the language, it will become available in the second time you open this program.</value>
  </data>
  <data name="SettingsPage_Library" xml:space="preserve">
    <value>Puzzle Library</value>
  </data>
  <data name="SettingsPage_LibraryDescription" xml:space="preserve">
    <value>This page lists options that controls the preferences for library-related pages.</value>
  </data>
  <data name="SettingsPage_LibraryPuzzleTransformation" xml:space="preserve">
    <value>Transformations on library puzzles</value>
  </data>
  <data name="SettingsPage_LibraryPuzzleTransformationDescription" xml:space="preserve">
    <value>This option controls the case that which way the puzzle fetched from puzzle libraries should be applied in transformation, making some differences with the orginal puzzle.</value>
  </data>
  <data name="SettingsPage_LightTheme" xml:space="preserve">
    <value>Light</value>
  </data>
  <data name="SettingsPage_LightThemeFullName" xml:space="preserve">
    <value>light theme</value>
  </data>
  <data name="SettingsPage_LiteralNotation" xml:space="preserve">
    <value>Literal</value>
  </data>
  <data name="SettingsPage_LWing" xml:space="preserve">
    <value>L-Wing: </value>
  </data>
  <data name="SettingsPage_LWingPattern" xml:space="preserve">
    <value>x=(x-y)=(y-z)=z</value>
  </data>
  <data name="SettingsPage_MakeDigitBeforeCellInRxCyNotation" xml:space="preserve">
    <value>RxCy Notation - Make digits output left-side cell coordinates</value>
  </data>
  <data name="SettingsPage_MakeLettersUpperCaseInExcelNotation" xml:space="preserve">
    <value>Excel Notation - Make upper-casing for coordinate letters</value>
  </data>
  <data name="SettingsPage_MakeLettersUpperCaseInK9Notation" xml:space="preserve">
    <value>K9 Notation - Make upper-casing for coordinate letters</value>
  </data>
  <data name="SettingsPage_MakeLettersUpperCaseInRxCyNotation" xml:space="preserve">
    <value>RxCy Notation - Make upper-casing for coordinate letters</value>
  </data>
  <data name="SettingsPage_MaxSizeOfComplexFish" xml:space="preserve">
    <value>Maximum size of Hobiwan Fish to be searched for</value>
  </data>
  <data name="SettingsPage_MaxSizeOfRegularWing" xml:space="preserve">
    <value>Maximum size of Regular Wing to be searched for</value>
  </data>
  <data name="SettingsPage_MiscellaneousBehaviors" xml:space="preserve">
    <value>Miscellaneous</value>
  </data>
  <data name="SettingsPage_ModifiableFontData" xml:space="preserve">
    <value>Modifiable font</value>
  </data>
  <data name="SettingsPage_MoreColors" xml:space="preserve">
    <value>&gt;&gt; More</value>
  </data>
  <data name="SettingsPage_MWing" xml:space="preserve">
    <value>M-Wing: </value>
  </data>
  <data name="SettingsPage_MWingPattern" xml:space="preserve">
    <value>(x=y)-y=(y-x)=x</value>
  </data>
  <data name="SettingsPage_NormalColor" xml:space="preserve">
    <value>Normal highlighted candidates</value>
  </data>
  <data name="SettingsPage_Notation" xml:space="preserve">
    <value>Sudoku Notations</value>
  </data>
  <data name="SettingsPage_NotationDefaultSeparator" xml:space="preserve">
    <value>Notation default separator</value>
  </data>
  <data name="SettingsPage_NotationDigitSeparator" xml:space="preserve">
    <value>Notation digit separator</value>
  </data>
  <data name="SettingsPage_OffContent" xml:space="preserve">
    <value>No</value>
  </data>
  <data name="SettingsPage_OnContent" xml:space="preserve">
    <value>Yes</value>
  </data>
  <data name="SettingsPage_OneLevelHarder" xml:space="preserve">
    <value>One-levelr harder</value>
  </data>
  <data name="SettingsPage_OpenSettingsFolder" xml:space="preserve">
    <value>Open settings folder</value>
  </data>
  <data name="SettingsPage_Others" xml:space="preserve">
    <value>Others</value>
  </data>
  <data name="SettingsPage_OutsideCoordinateDisplayDirectionsTitle" xml:space="preserve">
    <value>Displaying kind of coordinate labels</value>
  </data>
  <data name="SettingsPage_OutsideCoordinateFourDirection" xml:space="preserve">
    <value>Four directions</value>
  </data>
  <data name="SettingsPage_OutsideCoordinateNone" xml:space="preserve">
    <value>None</value>
  </data>
  <data name="SettingsPage_OutsideCoordinateUpperAndLeft" xml:space="preserve">
    <value>Top &amp; left</value>
  </data>
  <data name="SettingsPage_OverlappedAssignmentColor" xml:space="preserve">
    <value>Assignments (Cannibalism-like)</value>
  </data>
  <data name="SettingsPage_PermutationsGroup" xml:space="preserve">
    <value>Permutation Techniques</value>
  </data>
  <data name="SettingsPage_PictureSizeOnSaving" xml:space="preserve">
    <value>Desired picture size on saving</value>
  </data>
  <data name="SettingsPage_PictureSizeOnSavingDescription" xml:space="preserve">
    <value>A value controlling the result size of the target picture you want to save to local. The greater the value can be, the slower the operation will be executed. The default and recommend value is 1000.</value>
  </data>
  <data name="SettingsPage_PlaceholderDot" xml:space="preserve">
    <value>Dot</value>
  </data>
  <data name="SettingsPage_PlaceholderZero" xml:space="preserve">
    <value>Zero</value>
  </data>
  <data name="SettingsPage_PreferCurrentCulture" xml:space="preserve">
    <value>Follow my computer</value>
  </data>
  <data name="SettingsPage_PreventConflictingInput" xml:space="preserve">
    <value>Prevent conflicting inputs</value>
  </data>
  <data name="SettingsPage_PreventConflictingInputDescription" xml:space="preserve">
    <value>This option limits the case that user wants to input a digit into a cell, whose containing houses has already include the digit as given or modifiable values. If this option is set true, the program won't allow this case, and do nothing after you input a wrong digit.</value>
  </data>
  <data name="SettingsPage_ReverseBugMaxSearchingEmptyCellsCount" xml:space="preserve">
    <value>Maximum number of empty cells searching in Reverse BUG</value>
  </data>
  <data name="SettingsPage_ReverseBugMaxSearchingEmptyCellsCountDescription" xml:space="preserve">
    <value>A value controlling the complexity of searching operation for Reverse BUG technique. This maximum possible value is 4, recommend value is 2, and the minimum value is 1. It cannot be negative.</value>
  </data>
  <data name="SettingsPage_RoundedRectangleHollow" xml:space="preserve">
    <value>Hollow rounded rectangle</value>
  </data>
  <data name="SettingsPage_RoundedRectangleSolid" xml:space="preserve">
    <value>Solid rounded rectangle</value>
  </data>
  <data name="SettingsPage_RxCyNotation" xml:space="preserve">
    <value>RxCy</value>
  </data>
  <data name="SettingsPage_SameLevel" xml:space="preserve">
    <value>Same level only</value>
  </data>
  <data name="SettingsPage_SavePuzzleGeneratingHistory" xml:space="preserve">
    <value>Save puzzle-generating history</value>
  </data>
  <data name="SettingsPage_SavePuzzleGeneratingHistoryDescription" xml:space="preserve">
    <value>If true, when we click "generate" button in the analysis page, the puzzle will be automatically saved into history collection, then if we close the program, the history collection will be output into your comuputer, in "MyDocuments" folder.</value>
  </data>
  <data name="SettingsPage_SearchExtendedBivalueUniversalGraveTypes" xml:space="preserve">
    <value>Allow searching for extended types of Bi-value Universal Grave</value>
  </data>
  <data name="SettingsPage_SearchExtendedDeathBlossomTypes" xml:space="preserve">
    <value>Allow searching for Complex Death Blossom</value>
  </data>
  <data name="SettingsPage_SearchForExtendedUniqueRectangles" xml:space="preserve">
    <value>Allow searching for extended types of Unique Rectangle</value>
  </data>
  <data name="SettingsPage_SearchForReverseBugPartiallyUsedTypes" xml:space="preserve">
    <value>Search for partially-used types for Reverse BUG</value>
  </data>
  <data name="SettingsPage_SearchForReverseBugPartiallyUsedTypesDescription" xml:space="preserve">
    <value>Reverse BUG techniques may not rely on ALL value cells in a grid. If this option is true, the corresponding step searcher will check for non-fully-used cells, but it will cause a slow searching experience.</value>
  </data>
  <data name="SettingsPage_SeparatorIsComma" xml:space="preserve">
    <value>Comma (', ')</value>
  </data>
  <data name="SettingsPage_SeparatorIsComma2" xml:space="preserve">
    <value>Comma ('、')</value>
  </data>
  <data name="SettingsPage_SeparatorIsEmpty" xml:space="preserve">
    <value>Empty (No separator)</value>
  </data>
  <data name="SettingsPage_Slash" xml:space="preserve">
    <value>Slash (/)</value>
  </data>
  <data name="SettingsPage_SolidCircle" xml:space="preserve">
    <value>Solid circle</value>
  </data>
  <data name="SettingsPage_SolidSquare" xml:space="preserve">
    <value>Solid square</value>
  </data>
  <data name="SettingsPage_StepDisplayItems" xml:space="preserve">
    <value>Technique step display items</value>
  </data>
  <data name="SettingsPage_StepDisplayItemsDescription" xml:space="preserve">
    <value>This option controls the tooltip content when you put your cursor onto a technique step.</value>
  </data>
  <data name="SettingsPage_StepDisplayItem_Abbreviation" xml:space="preserve">
    <value>Abbreviation of technique</value>
  </data>
  <data name="SettingsPage_StepDisplayItem_Aliases" xml:space="preserve">
    <value>Aliases of technique</value>
  </data>
  <data name="SettingsPage_StepDisplayItem_DifficultyRating" xml:space="preserve">
    <value>Difficulty rating</value>
  </data>
  <data name="SettingsPage_StepDisplayItem_ExtraDifficultyCases" xml:space="preserve">
    <value>Extra rating factors</value>
  </data>
  <data name="SettingsPage_StepDisplayItem_SimpleDescription" xml:space="preserve">
    <value>Description</value>
  </data>
  <data name="SettingsPage_StepDisplayItem_TechniqueIndex" xml:space="preserve">
    <value>Technique position</value>
  </data>
  <data name="SettingsPage_StepDisplayItem_TechniqueName" xml:space="preserve">
    <value>Technique name</value>
  </data>
  <data name="SettingsPage_StepsColoring" xml:space="preserve">
    <value>Colors For Techniques</value>
  </data>
  <data name="SettingsPage_StepSearcherBehaviors" xml:space="preserve">
    <value>Step-Searcher Behaviors</value>
  </data>
  <data name="SettingsPage_StepSearcherOrdering" xml:space="preserve">
    <value>Ordering of step searchers</value>
  </data>
  <data name="SettingsPage_StepSearcherOrderingDescription" xml:space="preserve">
    <value>This option controls the ordering of step-searching. For example, if you put "Subsets" before "Locked Candidates", subset-related steps will have a higher priority to be searched. If you disable it, it will be really disabled in step-searching. In addition, we recommend you NOT disable or re-order some important step searchers.</value>
  </data>
  <data name="SettingsPage_StrongLinkDashStyle" xml:space="preserve">
    <value>Strong link dash style</value>
  </data>
  <data name="SettingsPage_StrongLinkDashStyleDescription" xml:space="preserve">
    <value>Please input a series of digits, indicating the dash style of a chain link. Digits are the length of all split sub-lines. For example, "3,2" means a dotted line with contain several periods of two sub-lines, with lengths 3 and 2. You can keep the text box be empty, which means the line will not use dotted rule to separate it with multiple parts.</value>
  </data>
  <data name="SettingsPage_SudokuGridBehaviors" xml:space="preserve">
    <value>Sudoku Grid Behaviors</value>
  </data>
  <data name="SettingsPage_SWing" xml:space="preserve">
    <value>S-Wing: </value>
  </data>
  <data name="SettingsPage_SWingPattern" xml:space="preserve">
    <value>x=x-(x=y)-y=y</value>
  </data>
  <data name="SettingsPage_Theme" xml:space="preserve">
    <value>Theme</value>
  </data>
  <data name="SettingsPage_TransparentBackground" xml:space="preserve">
    <value>Make sudoku pane background transparent</value>
  </data>
  <data name="SettingsPage_TransparentBackgroundDescription" xml:space="preserve">
    <value>If this option is true, white background of sudoku pane will not be rendered. This will make the sudoku pane a better look.
Please note that saving/copying transparent-background sudoku pane is terrible, so this program offers a rescue that prevents "Empty background" bug, but it may cause a flashing while saving/copying pictures from sudoku pane.</value>
  </data>
  <data name="SettingsPage_WeakLinkDashStyle" xml:space="preserve">
    <value>Weak link dash style</value>
  </data>
  <data name="SettingsPage_WWing" xml:space="preserve">
    <value>W-Wing: </value>
  </data>
  <data name="SettingsPage_WWingPattern" xml:space="preserve">
    <value>(x=y)-(y=y)-(y=x)</value>
  </data>
  <data name="Settings_Compatibility" xml:space="preserve">
    <value>Compatibility</value>
  </data>
  <data name="Settings_DisplayDifficultyRatingForHodoku" xml:space="preserve">
    <value>Display rating for HoDoKu</value>
  </data>
  <data name="Settings_DisplayDifficultyRatingForHodokuDescription" xml:space="preserve">
    <value>Indicates whether the difficulty rating value defined by HoDoKu will be displayed in the step shown in solving path tab. If the current technique is not defined in HoDoKu, a string "HR" in light white will be displayed as a placeholder</value>
  </data>
  <data name="Settings_DisplayDifficultyRatingForSudokuExplainer" xml:space="preserve">
    <value>Display rating for Sudoku Explainer</value>
  </data>
  <data name="Settings_DisplayDifficultyRatingForSudokuExplainerDescription" xml:space="preserve">
    <value>Indicates whether the difficulty rating value defined by Sudoku Explainer will be displayed in the step shown in solving path tab. If the current technique is not defined in Sudoku Explainer, a string "SER" in light white will be displayed as a placeholder; if HoDoKu rating will be also displayed, Sudoku Explainer rating will be shown right-side of the HoDoKu rating</value>
  </data>
  <data name="SingleCountingPracticingPage_ComplexMode" xml:space="preserve">
    <value>Both</value>
  </data>
  <data name="SingleCountingPracticingPage_FullHouseMode" xml:space="preserve">
    <value>Full house</value>
  </data>
  <data name="SingleCountingPracticingPage_Index5Only" xml:space="preserve">
    <value>Row/Column/Block 5 Only</value>
  </data>
  <data name="SingleCountingPracticingPage_InputPuzzlesCount" xml:space="preserve">
    <value>Input the desired number of puzzles to practice:</value>
  </data>
  <data name="SingleCountingPracticingPage_Intro" xml:space="preserve">
    <value>This page offers you a sudoku grid to practice techniques "Naked Single" and "Full House". You can get experienced from this page.
The puzzle will generate some puzzles and display them one by one, you should input the result inside the sudoku pane. No matter whether your answer is correct, program will go to the next puzzle. When you answer the specified number of puzzles, the game will be automatically over, and calculates the result.</value>
  </data>
  <data name="SingleCountingPracticingPage_NakedSingleMode" xml:space="preserve">
    <value>Naked single</value>
  </data>
  <data name="SingleCountingPracticingPage_ResultDisplayLabel" xml:space="preserve">
    <value>Game over. This is your data:
Total time used: {0:hh':'mm':'ss'.'fff}
Puzzles count: {1}
Average time used: {2:hh':'mm':'ss'.'fff}
Correct rate: {3:P} ({4}/{5})</value>
  </data>
  <data name="SingleCountingPracticingPage_SelectMode" xml:space="preserve">
    <value>Select mode:</value>
  </data>
  <data name="SingleCountingPracticingPage_Start" xml:space="preserve">
    <value>Start!</value>
  </data>
  <data name="StepSearcherSorterPage_Description" xml:space="preserve">
    <value>Here displays the details of modules that searches for techniques. You can drag any one of the modules mentioned below to modify its priority of the calculation order. Please note that, some technique searchers may not be supported here but they persist being displayed. They won't take any effect.</value>
  </data>
  <data name="Sudoku" xml:space="preserve">
    <value>Sudoku</value>
  </data>
  <data name="SudokuPane_Copy" xml:space="preserve">
    <value>Copy code</value>
  </data>
  <data name="SudokuPane_CopyKind" xml:space="preserve">
    <value>Copy code kind ...</value>
  </data>
  <data name="SudokuPane_Delete1" xml:space="preserve">
    <value>Delete 1</value>
  </data>
  <data name="SudokuPane_Delete2" xml:space="preserve">
    <value>Delete 2</value>
  </data>
  <data name="SudokuPane_Delete3" xml:space="preserve">
    <value>Delete 3</value>
  </data>
  <data name="SudokuPane_Delete4" xml:space="preserve">
    <value>Delete 4</value>
  </data>
  <data name="SudokuPane_Delete5" xml:space="preserve">
    <value>Delete 5</value>
  </data>
  <data name="SudokuPane_Delete6" xml:space="preserve">
    <value>Delete 6</value>
  </data>
  <data name="SudokuPane_Delete7" xml:space="preserve">
    <value>Delete 7</value>
  </data>
  <data name="SudokuPane_Delete8" xml:space="preserve">
    <value>Delete 8</value>
  </data>
  <data name="SudokuPane_Delete9" xml:space="preserve">
    <value>Delete 9</value>
  </data>
  <data name="SudokuPane_DropSudokuFileHere" xml:space="preserve">
    <value>Please drop the file here</value>
  </data>
  <data name="SudokuPane_Set1" xml:space="preserve">
    <value>Set 1</value>
  </data>
  <data name="SudokuPane_Set2" xml:space="preserve">
    <value>Set 2</value>
  </data>
  <data name="SudokuPane_Set3" xml:space="preserve">
    <value>Set 3</value>
  </data>
  <data name="SudokuPane_Set4" xml:space="preserve">
    <value>Set 4</value>
  </data>
  <data name="SudokuPane_Set5" xml:space="preserve">
    <value>Set 5</value>
  </data>
  <data name="SudokuPane_Set6" xml:space="preserve">
    <value>Set 6</value>
  </data>
  <data name="SudokuPane_Set7" xml:space="preserve">
    <value>Set 7</value>
  </data>
  <data name="SudokuPane_Set8" xml:space="preserve">
    <value>Set 8</value>
  </data>
  <data name="SudokuPane_Set9" xml:space="preserve">
    <value>Set 9</value>
  </data>
  <data name="SuggestedFileName_Output" xml:space="preserve">
    <value>Output</value>
  </data>
  <data name="SymmetricType_All" xml:space="preserve">
    <value>All</value>
  </data>
  <data name="SymmetricType_AntiDiagonal" xml:space="preserve">
    <value>Anti-diagonal</value>
  </data>
  <data name="SymmetricType_AxisBoth" xml:space="preserve">
    <value>Both X &amp; Y axes</value>
  </data>
  <data name="SymmetricType_Central" xml:space="preserve">
    <value>Central</value>
  </data>
  <data name="SymmetricType_Diagonal" xml:space="preserve">
    <value>Diagonal</value>
  </data>
  <data name="SymmetricType_DiagonalBoth" xml:space="preserve">
    <value>Both diagonal &amp; anti-diagonal</value>
  </data>
  <data name="SymmetricType_None" xml:space="preserve">
    <value>No symmetry</value>
  </data>
  <data name="SymmetricType_XAxis" xml:space="preserve">
    <value>X axis</value>
  </data>
  <data name="SymmetricType_YAxis" xml:space="preserve">
    <value>Y axis</value>
  </data>
  <data name="TechniqueFeature_DirectTechniques" xml:space="preserve">
    <value>This technique only appears in direct view mode, i.e. no candidates displayed.</value>
  </data>
  <data name="TechniqueFeature_DirectTechniquesShort" xml:space="preserve">
    <value>Direct Techniques</value>
  </data>
  <data name="TechniqueFeature_HardToBeGenerated" xml:space="preserve">
    <value>This technique cannot be generated or extremely hard to be generated.</value>
  </data>
  <data name="TechniqueFeature_HardToBeGeneratedShort" xml:space="preserve">
    <value>Very Rare</value>
  </data>
  <data name="TechniqueFeature_NotImplemented" xml:space="preserve">
    <value>This technique hasn't be implemented by author. Please wait for implementation with patience.</value>
  </data>
  <data name="TechniqueFeature_NotImplementedShort" xml:space="preserve">
    <value>Not Impl'ed</value>
  </data>
  <data name="TechniqueFeature_OnlyExistInTheory" xml:space="preserve">
    <value>This technique can only exist in theory. In practice you may not see them.</value>
  </data>
  <data name="TechniqueFeature_OnlyExistInTheoryShort" xml:space="preserve">
    <value>Cannot Appear</value>
  </data>
  <data name="TechniqueFeature_WillBeReplacedByOtherTechnique" xml:space="preserve">
    <value>This technique will be replaced with other techniques.</value>
  </data>
  <data name="TechniqueFeature_WillBeReplacedByOtherTechniqueShort" xml:space="preserve">
    <value>Will Be Replaced</value>
  </data>
  <data name="TechniqueGalleryPage_Intersections" xml:space="preserve">
    <value>Intersections</value>
  </data>
  <data name="TechniqueGalleryPage_Intro" xml:space="preserve">
    <value>This page lists techniques that the current program are supported, which can help you learn them.</value>
  </data>
  <data name="TechniqueGalleryPage_IrregularWings" xml:space="preserve">
    <value>Irregular Wings</value>
  </data>
  <data name="TechniqueGalleryPage_NormalFishes" xml:space="preserve">
    <value>Normal Fishes</value>
  </data>
  <data name="TechniqueGalleryPage_RegularWings" xml:space="preserve">
    <value>Regular Wings</value>
  </data>
  <data name="TechniqueGalleryPage_Singles" xml:space="preserve">
    <value>Singles</value>
  </data>
  <data name="TechniqueGalleryPage_Subsets" xml:space="preserve">
    <value>Subsets</value>
  </data>
  <data name="TechniqueGalleryPage_UniqueRectangles" xml:space="preserve">
    <value>Unique Rectangles</value>
  </data>
  <data name="TechniqueGalleryPage_UniqueRectangles2" xml:space="preserve">
    <value>Unique Rectangles with Conjugate Pairs</value>
  </data>
  <data name="TechniqueGalleryPage_UniqueRectangles3" xml:space="preserve">
    <value>Unique Rectangles with Techniques</value>
  </data>
  <data name="TechniqueSelectionPage_Abbreviation" xml:space="preserve">
    <value>Abbreviation</value>
  </data>
  <data name="TechniqueSelectionPage_AdvancedDefined" xml:space="preserve">
    <value> (Advanced)</value>
  </data>
  <data name="TechniqueSelectionPage_Aliases" xml:space="preserve">
    <value>Aliases</value>
  </data>
  <data name="TechniqueSelectionPage_CurrentSelectedTechnique" xml:space="preserve">
    <value>Currently-Selected Technique</value>
  </data>
  <data name="TechniqueSelectionPage_DifficultyLevel" xml:space="preserve">
    <value>Difficulty Level</value>
  </data>
  <data name="TechniqueSelectionPage_EnglishName" xml:space="preserve">
    <value>English Name</value>
  </data>
  <data name="TechniqueSelectionPage_ExtraFeatures" xml:space="preserve">
    <value>Features</value>
  </data>
  <data name="TechniqueSelectionPage_Group" xml:space="preserve">
    <value>Group</value>
  </data>
  <data name="TechniqueSelectionPage_HodokuPrefix" xml:space="preserve">
    <value>HoDoKu Library Prefix</value>
  </data>
  <data name="TechniqueSelectionPage_HodokuRating" xml:space="preserve">
    <value>HoDoKu Rating</value>
  </data>
  <data name="TechniqueSelectionPage_IntroductionTopics" xml:space="preserve">
    <value>Introduction Topic</value>
  </data>
  <data name="TechniqueSelectionPage_NoAbbreviation" xml:space="preserve">
    <value>None</value>
  </data>
  <data name="TechniqueSelectionPage_NoAliases" xml:space="preserve">
    <value>None</value>
  </data>
  <data name="TechniqueSelectionPage_NoDifficultyLevel" xml:space="preserve">
    <value>&lt;Undefined&gt;</value>
  </data>
  <data name="TechniqueSelectionPage_NoEnglishName" xml:space="preserve">
    <value>&lt;Undefined&gt;</value>
  </data>
  <data name="TechniqueSelectionPage_NoExtraFeatures" xml:space="preserve">
    <value>None</value>
  </data>
  <data name="TechniqueSelectionPage_NoExtraFeaturesDescription" xml:space="preserve">
    <value>None</value>
  </data>
  <data name="TechniqueSelectionPage_NoHodokuPrefix" xml:space="preserve">
    <value>None</value>
  </data>
  <data name="TechniqueSelectionPage_NullDefined" xml:space="preserve">
    <value>Undefined</value>
  </data>
  <data name="TechniqueSelectionPage_SudokuExplainerRating" xml:space="preserve">
    <value>Sudoku Explainer Rating</value>
  </data>
  <data name="TechniqueSelector_NoTechniqueSelected" xml:space="preserve">
    <value>No technique selected</value>
  </data>
  <data name="TechniqueSelector_ShouleBePearlPuzzle" xml:space="preserve">
    <value>Should be pearl puzzle: </value>
  </data>
  <data name="Yes" xml:space="preserve">
    <value>Yes</value>
  </data>
  <data name="_DifficultyLevel_Easy" xml:space="preserve">
    <value>Easy</value>
  </data>
  <data name="_DifficultyLevel_Fiendish" xml:space="preserve">
    <value>Fiendish</value>
  </data>
  <data name="_DifficultyLevel_Hard" xml:space="preserve">
    <value>Hard</value>
  </data>
  <data name="_DifficultyLevel_LastResort" xml:space="preserve">
    <value>Last Resort</value>
  </data>
  <data name="_DifficultyLevel_Moderate" xml:space="preserve">
    <value>Moderate</value>
  </data>
  <data name="_DifficultyLevel_Nightmare" xml:space="preserve">
    <value>Nightmare</value>
  </data>
  <data name="_DifficultyLevel_Other" xml:space="preserve">
    <value>Others</value>
  </data>
  <data name="_DifficultyLevel_Unknown" xml:space="preserve">
    <value>Unknown</value>
  </data>
  <data name="_DrawingMode_BabaGrouping" xml:space="preserve">
    <value>Baba Grouping</value>
  </data>
  <data name="_DrawingMode_Candidate" xml:space="preserve">
    <value>Candidate</value>
  </data>
  <data name="_DrawingMode_Cell" xml:space="preserve">
    <value>Cell</value>
  </data>
  <data name="_DrawingMode_Chute" xml:space="preserve">
    <value>Chute</value>
  </data>
  <data name="_DrawingMode_House" xml:space="preserve">
    <value>House</value>
  </data>
  <data name="_DrawingMode_Link" xml:space="preserve">
    <value>Link</value>
  </data>
  <data name="_DrawingMode_None" xml:space="preserve">
    <value>None</value>
  </data>
  <data name="_Inference_Default" xml:space="preserve">
    <value>Cell-cell links</value>
  </data>
  <data name="_Inference_Strong" xml:space="preserve">
    <value>Strong</value>
  </data>
  <data name="_Inference_Weak" xml:space="preserve">
    <value>Weak</value>
  </data>
  <data name="_ProgramName" xml:space="preserve">
    <value>Sudoku Studio</value>
  </data>
  <data name="_Token_ClosedBrace" xml:space="preserve">
    <value>) </value>
  </data>
  <data name="_Token_Colon" xml:space="preserve">
    <value>: </value>
  </data>
  <data name="_Token_Comma" xml:space="preserve">
    <value>, </value>
  </data>
  <data name="_Token_Comma2" xml:space="preserve">
    <value>, </value>
  </data>
  <data name="_Token_OpenBrace" xml:space="preserve">
    <value> (</value>
  </data>
<<<<<<< HEAD
  <data name="GeneratedPuzzleConstraintPage_Intro" xml:space="preserve">
    <value>This page stores the constraints that will be used in analyze page, filtering generated puzzles automatically. You can control the following rules to filter puzzles.</value>
  </data>
  <data name="GeneratedPuzzleConstraintPage_DifficultyLevel" xml:space="preserve">
    <value>Difficulty Level</value>
  </data>
  <data name="GeneratedPuzzleConstraintPage_ChooseComparisonOperator" xml:space="preserve">
    <value>Comparison operator</value>
  </data>
  <data name="_ComparisonOperator_Equality" xml:space="preserve">
    <value>Equals (==)</value>
  </data>
  <data name="_ComparisonOperator_Inequality" xml:space="preserve">
    <value>Inequals (!=, &lt;&gt;)</value>
  </data>
  <data name="_ComparisonOperator_GreaterThan" xml:space="preserve">
    <value>Greater than (&gt;)</value>
  </data>
  <data name="_ComparisonOperator_GreaterThanOrEqual" xml:space="preserve">
    <value>Greater than or equal (&gt;=)</value>
  </data>
  <data name="_ComparisonOperator_LessThan" xml:space="preserve">
    <value>Less than (&lt;)</value>
  </data>
  <data name="_ComparisonOperator_LessThanOrEqual" xml:space="preserve">
    <value>Less than or equal (&lt;=)</value>
  </data>
  <data name="GeneratedPuzzleConstraintPage_ChooseDifficultyLevel" xml:space="preserve">
    <value>Difficulty level</value>
  </data>
  <data name="MainWindow_GeneratedPuzzleConstraintPageTitle" xml:space="preserve">
    <value>Generated puzzle constraints</value>
  </data>
  <data name="MainWindow_GeneratedPuzzleConstraintPage" xml:space="preserve">
    <value>Generating automation config</value>
=======
  <data name="ErrorInfo_EnsureFileIsUnsnapped" xml:space="preserve">
    <value>Ensure the file should be unsnapped.</value>
  </data>
  <data name="ErrorInfo_MainWindowNotFound" xml:space="preserve">
    <value>Main window cannot be found.</value>
  </data>
  <data name="ErrorInfo_GridMustBeSolvedOrUnique" xml:space="preserve">
    <value>The puzzle must be solved, and have a unique solution.</value>
  </data>
  <data name="ErrorInfo_PropertyValueCannotBeFoundInPropertyGroupType" xml:space="preserve">
    <value>One of two possible property values cannot be found in target property group type.</value>
  </data>
  <data name="ErrorInfo_SuchColorCannotBeFound" xml:space="preserve">
    <value>Such color cannot be found.</value>
  </data>
  <data name="ErrorInfo_SuchInstanceIsInvalid" xml:space="preserve">
    <value>Such instance contains invalid data.</value>
  </data>
  <data name="ErrorInfo_InvalidBaseType" xml:space="preserve">
    <value>The base value type is invalid.</value>
  </data>
  <data name="ErrorInfo_InvalidLibraryBindableSource" xml:space="preserve">
    <value>Invalid library bindable source.</value>
  </data>
  <data name="ErrorInfo_FileFormatContainsMultipleSubformats" xml:space="preserve">
    <value>The specified format is invalid: it contain multiple sub-formats or no format.</value>
  </data>
  <data name="ErrorInfo_FormatCannotBeNull" xml:space="preserve">
    <value>The format cannot be null.</value>
  </data>
  <data name="ErrorInfo_ModeInvalidOrUndefined" xml:space="preserve">
    <value>The mode is invalid, it may not be defined in the enumeration type.</value>
  </data>
  <data name="ErrorInfo_UnableGetDpi" xml:space="preserve">
    <value>Could not get DPI for monitor.</value>
  </data>
  <data name="ErrorInfo_NoAvailableNameCanBeUsed" xml:space="preserve">
    <value>No available name can be used.</value>
>>>>>>> b0410bee
  </data>
</root><|MERGE_RESOLUTION|>--- conflicted
+++ resolved
@@ -2270,7 +2270,45 @@
   <data name="_Token_OpenBrace" xml:space="preserve">
     <value> (</value>
   </data>
-<<<<<<< HEAD
+  <data name="ErrorInfo_EnsureFileIsUnsnapped" xml:space="preserve">
+    <value>Ensure the file should be unsnapped.</value>
+  </data>
+  <data name="ErrorInfo_MainWindowNotFound" xml:space="preserve">
+    <value>Main window cannot be found.</value>
+  </data>
+  <data name="ErrorInfo_GridMustBeSolvedOrUnique" xml:space="preserve">
+    <value>The puzzle must be solved, and have a unique solution.</value>
+  </data>
+  <data name="ErrorInfo_PropertyValueCannotBeFoundInPropertyGroupType" xml:space="preserve">
+    <value>One of two possible property values cannot be found in target property group type.</value>
+  </data>
+  <data name="ErrorInfo_SuchColorCannotBeFound" xml:space="preserve">
+    <value>Such color cannot be found.</value>
+  </data>
+  <data name="ErrorInfo_SuchInstanceIsInvalid" xml:space="preserve">
+    <value>Such instance contains invalid data.</value>
+  </data>
+  <data name="ErrorInfo_InvalidBaseType" xml:space="preserve">
+    <value>The base value type is invalid.</value>
+  </data>
+  <data name="ErrorInfo_InvalidLibraryBindableSource" xml:space="preserve">
+    <value>Invalid library bindable source.</value>
+  </data>
+  <data name="ErrorInfo_FileFormatContainsMultipleSubformats" xml:space="preserve">
+    <value>The specified format is invalid: it contain multiple sub-formats or no format.</value>
+  </data>
+  <data name="ErrorInfo_FormatCannotBeNull" xml:space="preserve">
+    <value>The format cannot be null.</value>
+  </data>
+  <data name="ErrorInfo_ModeInvalidOrUndefined" xml:space="preserve">
+    <value>The mode is invalid, it may not be defined in the enumeration type.</value>
+  </data>
+  <data name="ErrorInfo_UnableGetDpi" xml:space="preserve">
+    <value>Could not get DPI for monitor.</value>
+  </data>
+  <data name="ErrorInfo_NoAvailableNameCanBeUsed" xml:space="preserve">
+    <value>No available name can be used.</value>
+  </data>
   <data name="GeneratedPuzzleConstraintPage_Intro" xml:space="preserve">
     <value>This page stores the constraints that will be used in analyze page, filtering generated puzzles automatically. You can control the following rules to filter puzzles.</value>
   </data>
@@ -2306,45 +2344,5 @@
   </data>
   <data name="MainWindow_GeneratedPuzzleConstraintPage" xml:space="preserve">
     <value>Generating automation config</value>
-=======
-  <data name="ErrorInfo_EnsureFileIsUnsnapped" xml:space="preserve">
-    <value>Ensure the file should be unsnapped.</value>
-  </data>
-  <data name="ErrorInfo_MainWindowNotFound" xml:space="preserve">
-    <value>Main window cannot be found.</value>
-  </data>
-  <data name="ErrorInfo_GridMustBeSolvedOrUnique" xml:space="preserve">
-    <value>The puzzle must be solved, and have a unique solution.</value>
-  </data>
-  <data name="ErrorInfo_PropertyValueCannotBeFoundInPropertyGroupType" xml:space="preserve">
-    <value>One of two possible property values cannot be found in target property group type.</value>
-  </data>
-  <data name="ErrorInfo_SuchColorCannotBeFound" xml:space="preserve">
-    <value>Such color cannot be found.</value>
-  </data>
-  <data name="ErrorInfo_SuchInstanceIsInvalid" xml:space="preserve">
-    <value>Such instance contains invalid data.</value>
-  </data>
-  <data name="ErrorInfo_InvalidBaseType" xml:space="preserve">
-    <value>The base value type is invalid.</value>
-  </data>
-  <data name="ErrorInfo_InvalidLibraryBindableSource" xml:space="preserve">
-    <value>Invalid library bindable source.</value>
-  </data>
-  <data name="ErrorInfo_FileFormatContainsMultipleSubformats" xml:space="preserve">
-    <value>The specified format is invalid: it contain multiple sub-formats or no format.</value>
-  </data>
-  <data name="ErrorInfo_FormatCannotBeNull" xml:space="preserve">
-    <value>The format cannot be null.</value>
-  </data>
-  <data name="ErrorInfo_ModeInvalidOrUndefined" xml:space="preserve">
-    <value>The mode is invalid, it may not be defined in the enumeration type.</value>
-  </data>
-  <data name="ErrorInfo_UnableGetDpi" xml:space="preserve">
-    <value>Could not get DPI for monitor.</value>
-  </data>
-  <data name="ErrorInfo_NoAvailableNameCanBeUsed" xml:space="preserve">
-    <value>No available name can be used.</value>
->>>>>>> b0410bee
   </data>
 </root>