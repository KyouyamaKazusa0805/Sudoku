--- conflicted
+++ resolved
@@ -2270,7 +2270,6 @@
   <data name="AnalyzePage_DrawingButton" xml:space="preserve">
     <value>绘图模式</value>
   </data>
-<<<<<<< HEAD
   <data name="GeneratedPuzzleConstraintPage_Intro" xml:space="preserve">
     <value>该页面提供了一些自动过滤生成题目的约束。你可以调整下面的设置内容来控制它们，在分析页面的出题环节里，将会在出题期间自动过滤掉不满足这些约束的题目。</value>
   </data>
@@ -2307,6 +2306,7 @@
   <data name="MainWindow_GeneratedPuzzleConstraintPage" xml:space="preserve">
     <value>出题自动化配置</value>
   </data>
-=======
->>>>>>> b0410bee
+  <data name="AnalyzePage_DrawingButton" xml:space="preserve">
+    <value>绘图模式</value>
+  </data>
 </root>